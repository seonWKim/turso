use crate::incremental::view::IncrementalView;

/// Simple view structure for non-materialized views
#[derive(Debug, Clone)]
pub struct View {
    pub name: String,
    pub sql: String,
    pub select_stmt: ast::Select,
    pub columns: Vec<Column>,
}

/// Type alias for regular views collection
pub type ViewsMap = HashMap<String, View>;

use crate::result::LimboResult;
use crate::storage::btree::BTreeCursor;
use crate::translate::collate::CollationSeq;
use crate::translate::plan::SelectPlan;
use crate::util::{
    module_args_from_sql, module_name_from_sql, type_from_name, IOExt, UnparsedFromSqlIndex,
};
use crate::{
    contains_ignore_ascii_case, eq_ignore_ascii_case, match_ignore_ascii_case, LimboError,
    MvCursor, Pager, RefValue, SymbolTable, VirtualTable,
};
use crate::{util::normalize_ident, Result};
use core::fmt;
use std::cell::RefCell;
use std::collections::{HashMap, HashSet};
use std::ops::Deref;
use std::rc::Rc;
use std::sync::Arc;
use std::sync::Mutex;
use tracing::trace;
use turso_parser::ast::{self, ColumnDefinition, Expr, Literal, SortOrder, TableOptions};
use turso_parser::{
    ast::{Cmd, CreateTableBody, ResultColumn, Stmt},
    parser::Parser,
};

const SCHEMA_TABLE_NAME: &str = "sqlite_schema";
const SCHEMA_TABLE_NAME_ALT: &str = "sqlite_master";
pub const DBSP_TABLE_PREFIX: &str = "__turso_internal_dbsp_state_";

/// Check if a table name refers to a system table that should be protected from direct writes
pub fn is_system_table(table_name: &str) -> bool {
    let normalized = table_name.to_lowercase();
    normalized == SCHEMA_TABLE_NAME || normalized == SCHEMA_TABLE_NAME_ALT
}

#[derive(Debug)]
pub struct Schema {
    pub tables: HashMap<String, Arc<Table>>,

    /// Track which tables are actually materialized views
    pub materialized_view_names: HashSet<String>,
    /// Store original SQL for materialized views (for .schema command)
    pub materialized_view_sql: HashMap<String, String>,
    /// The incremental view objects (DBSP circuits)
    pub incremental_views: HashMap<String, Arc<Mutex<IncrementalView>>>,

    pub views: ViewsMap,

    /// table_name to list of indexes for the table
    pub indexes: HashMap<String, Vec<Arc<Index>>>,
    pub has_indexes: std::collections::HashSet<String>,
    pub indexes_enabled: bool,
    pub schema_version: u32,

    /// Mapping from table names to the materialized views that depend on them
    pub table_to_materialized_views: HashMap<String, Vec<String>>,
}

impl Schema {
    pub fn new(indexes_enabled: bool) -> Self {
        let mut tables: HashMap<String, Arc<Table>> = HashMap::new();
        let has_indexes = std::collections::HashSet::new();
        let indexes: HashMap<String, Vec<Arc<Index>>> = HashMap::new();
        #[allow(clippy::arc_with_non_send_sync)]
        tables.insert(
            SCHEMA_TABLE_NAME.to_string(),
            Arc::new(Table::BTree(sqlite_schema_table().into())),
        );
        for function in VirtualTable::builtin_functions() {
            tables.insert(
                function.name.to_owned(),
                Arc::new(Table::Virtual(Arc::new((*function).clone()))),
            );
        }
        let materialized_view_names = HashSet::new();
        let materialized_view_sql = HashMap::new();
        let incremental_views = HashMap::new();
        let views: ViewsMap = HashMap::new();
        let table_to_materialized_views: HashMap<String, Vec<String>> = HashMap::new();
        Self {
            tables,
            materialized_view_names,
            materialized_view_sql,
            incremental_views,
            views,
            indexes,
            has_indexes,
            indexes_enabled,
            schema_version: 0,
            table_to_materialized_views,
        }
    }

    pub fn is_unique_idx_name(&self, name: &str) -> bool {
        !self
            .indexes
            .iter()
            .any(|idx| idx.1.iter().any(|i| i.name == name))
    }
    pub fn add_materialized_view(&mut self, view: IncrementalView, table: Arc<Table>, sql: String) {
        let name = normalize_ident(view.name());

        // Add to tables (so it appears as a regular table)
        self.tables.insert(name.clone(), table);

        // Track that this is a materialized view
        self.materialized_view_names.insert(name.clone());
        self.materialized_view_sql.insert(name.clone(), sql);

        // Store the incremental view (DBSP circuit)
        self.incremental_views
            .insert(name, Arc::new(Mutex::new(view)));
    }

    pub fn get_materialized_view(&self, name: &str) -> Option<Arc<Mutex<IncrementalView>>> {
        let name = normalize_ident(name);
        self.incremental_views.get(&name).cloned()
    }

    pub fn is_materialized_view(&self, name: &str) -> bool {
        let name = normalize_ident(name);
        self.materialized_view_names.contains(&name)
    }

    pub fn remove_view(&mut self, name: &str) -> Result<()> {
        let name = normalize_ident(name);

        if self.views.contains_key(&name) {
            self.views.remove(&name);
            Ok(())
        } else if self.materialized_view_names.contains(&name) {
            // Remove from tables
            self.tables.remove(&name);

            // Remove from materialized view tracking
            self.materialized_view_names.remove(&name);
            self.materialized_view_sql.remove(&name);
            self.incremental_views.remove(&name);

            // Remove from table_to_materialized_views dependencies
            for views in self.table_to_materialized_views.values_mut() {
                views.retain(|v| v != &name);
            }

            Ok(())
        } else {
            Err(crate::LimboError::ParseError(format!(
                "no such view: {name}"
            )))
        }
    }

    /// Register that a materialized view depends on a table
    pub fn add_materialized_view_dependency(&mut self, table_name: &str, view_name: &str) {
        let table_name = normalize_ident(table_name);
        let view_name = normalize_ident(view_name);

        self.table_to_materialized_views
            .entry(table_name)
            .or_default()
            .push(view_name);
    }

    /// Get all materialized views that depend on a given table
    pub fn get_dependent_materialized_views(&self, table_name: &str) -> Vec<String> {
        if self.table_to_materialized_views.is_empty() {
            return Vec::new();
        }
        let table_name = normalize_ident(table_name);
        self.table_to_materialized_views
            .get(&table_name)
            .cloned()
            .unwrap_or_default()
    }

    /// Add a regular (non-materialized) view
    pub fn add_view(&mut self, view: View) {
        let name = normalize_ident(&view.name);
        self.views.insert(name, view);
    }

    /// Get a regular view by name
    pub fn get_view(&self, name: &str) -> Option<&View> {
        let name = normalize_ident(name);
        self.views.get(&name)
    }

    pub fn add_btree_table(&mut self, table: Arc<BTreeTable>) {
        let name = normalize_ident(&table.name);
        self.tables.insert(name, Table::BTree(table).into());
    }

    pub fn add_virtual_table(&mut self, table: Arc<VirtualTable>) {
        let name = normalize_ident(&table.name);
        self.tables.insert(name, Table::Virtual(table).into());
    }

    pub fn get_table(&self, name: &str) -> Option<Arc<Table>> {
        let name = normalize_ident(name);
        let name = if name.eq_ignore_ascii_case(SCHEMA_TABLE_NAME_ALT) {
            SCHEMA_TABLE_NAME
        } else {
            &name
        };
        self.tables.get(name).cloned()
    }

    pub fn remove_table(&mut self, table_name: &str) {
        let name = normalize_ident(table_name);
        self.tables.remove(&name);

        // If this was a materialized view, also clean up the metadata
        if self.materialized_view_names.remove(&name) {
            self.incremental_views.remove(&name);
            self.materialized_view_sql.remove(&name);
        }
    }

    pub fn get_btree_table(&self, name: &str) -> Option<Arc<BTreeTable>> {
        let name = normalize_ident(name);
        if let Some(table) = self.tables.get(&name) {
            table.btree()
        } else {
            None
        }
    }

    pub fn add_index(&mut self, index: Arc<Index>) {
        let table_name = normalize_ident(&index.table_name);
        self.indexes
            .entry(table_name)
            .or_default()
            .push(index.clone())
    }

    pub fn get_indices(&self, table_name: &str) -> &[Arc<Index>] {
        let name = normalize_ident(table_name);
        self.indexes
            .get(&name)
            .map_or_else(|| &[] as &[Arc<Index>], |v| v.as_slice())
    }

    pub fn get_index(&self, table_name: &str, index_name: &str) -> Option<&Arc<Index>> {
        let name = normalize_ident(table_name);
        self.indexes
            .get(&name)?
            .iter()
            .find(|index| index.name == index_name)
    }

    pub fn remove_indices_for_table(&mut self, table_name: &str) {
        let name = normalize_ident(table_name);
        self.indexes.remove(&name);
    }

    pub fn remove_index(&mut self, idx: &Index) {
        let name = normalize_ident(&idx.table_name);
        self.indexes
            .get_mut(&name)
            .expect("Must have the index")
            .retain_mut(|other_idx| other_idx.name != idx.name);
    }

    pub fn table_has_indexes(&self, table_name: &str) -> bool {
        let name = normalize_ident(table_name);
        self.has_indexes.contains(&name)
    }

    pub fn table_set_has_index(&mut self, table_name: &str) {
        self.has_indexes.insert(table_name.to_string());
    }

    pub fn indexes_enabled(&self) -> bool {
        self.indexes_enabled
    }

    /// Update [Schema] by scanning the first root page (sqlite_schema)
    pub fn make_from_btree(
        &mut self,
        mv_cursor: Option<Rc<RefCell<MvCursor>>>,
        pager: Rc<Pager>,
        syms: &SymbolTable,
    ) -> Result<()> {
        let mut cursor = BTreeCursor::new_table(mv_cursor, pager.clone(), 1, 10);

        let mut from_sql_indexes = Vec::with_capacity(10);
        let mut automatic_indices: HashMap<String, Vec<(String, usize)>> =
            HashMap::with_capacity(10);

        // Store DBSP state table root pages: view_name -> dbsp_state_root_page
        let mut dbsp_state_roots: HashMap<String, usize> = HashMap::new();
        // Store materialized view info (SQL and root page) for later creation
        let mut materialized_view_info: HashMap<String, (String, usize)> = HashMap::new();

        if matches!(pager.begin_read_tx()?, LimboResult::Busy) {
            return Err(LimboError::Busy);
        }

        pager.io.block(|| cursor.rewind())?;

        loop {
            let Some(row) = pager.io.block(|| cursor.record())? else {
                break;
            };

            let mut record_cursor = cursor.record_cursor.borrow_mut();
            // sqlite schema table has 5 columns: type, name, tbl_name, rootpage, sql
            let ty_value = record_cursor.get_value(&row, 0)?;
            let RefValue::Text(ty) = ty_value else {
                return Err(LimboError::ConversionError("Expected text value".into()));
            };
            let ty = ty.as_str();
            let RefValue::Text(name) = record_cursor.get_value(&row, 1)? else {
                return Err(LimboError::ConversionError("Expected text value".into()));
            };
            let name = name.as_str();
            let table_name_value = record_cursor.get_value(&row, 2)?;
            let RefValue::Text(table_name) = table_name_value else {
                return Err(LimboError::ConversionError("Expected text value".into()));
            };
            let table_name = table_name.as_str();
            let root_page_value = record_cursor.get_value(&row, 3)?;
            let RefValue::Integer(root_page) = root_page_value else {
                return Err(LimboError::ConversionError("Expected integer value".into()));
            };
            let sql_value = record_cursor.get_value(&row, 4)?;
            let sql_textref = match sql_value {
                RefValue::Text(sql) => Some(sql),
                _ => None,
            };
            let sql = sql_textref.as_ref().map(|s| s.as_str());

            self.handle_schema_row(
                ty,
                name,
                table_name,
                root_page,
                sql,
                syms,
                &mut from_sql_indexes,
                &mut automatic_indices,
                &mut dbsp_state_roots,
                &mut materialized_view_info,
            )?;
            drop(record_cursor);
            drop(row);

            pager.io.block(|| cursor.next())?;
        }

        pager.end_read_tx()?;

        self.populate_indices(from_sql_indexes, automatic_indices)?;

        self.populate_materialized_views(materialized_view_info, dbsp_state_roots)?;

        Ok(())
    }

    /// Populate indices parsed from the schema.
    /// from_sql_indexes: indices explicitly created with CREATE INDEX
    /// automatic_indices: indices created automatically for primary key and unique constraints
    pub fn populate_indices(
        &mut self,
        from_sql_indexes: Vec<UnparsedFromSqlIndex>,
        automatic_indices: std::collections::HashMap<String, Vec<(String, usize)>>,
    ) -> Result<()> {
        for unparsed_sql_from_index in from_sql_indexes {
            if !self.indexes_enabled() {
                self.table_set_has_index(&unparsed_sql_from_index.table_name);
            } else {
                let table = self
                    .get_btree_table(&unparsed_sql_from_index.table_name)
                    .unwrap();
                let index = Index::from_sql(
                    &unparsed_sql_from_index.sql,
                    unparsed_sql_from_index.root_page,
                    table.as_ref(),
                )?;
                self.add_index(Arc::new(index));
            }
        }

        for automatic_index in automatic_indices {
            if !self.indexes_enabled() {
                self.table_set_has_index(&automatic_index.0);
                continue;
            }
            // Autoindexes must be parsed in definition order.
            // The SQL statement parser enforces that the column definitions come first, and compounds are defined after that,
            // e.g. CREATE TABLE t (a, b, UNIQUE(a, b)), and you can't do something like CREATE TABLE t (a, b, UNIQUE(a, b), c);
            // Hence, we can process the singles first (unique_set.columns.len() == 1), and then the compounds (unique_set.columns.len() > 1).
            let table = self.get_btree_table(&automatic_index.0).unwrap();
            let mut automatic_indexes = automatic_index.1;
            automatic_indexes.reverse(); // reverse so we can pop() without shifting array elements, while still processing in left-to-right order
            let mut pk_index_added = false;
            for unique_set in table.unique_sets.iter().filter(|us| us.columns.len() == 1) {
                let col_name = &unique_set.columns.first().unwrap().0;
                let Some((pos_in_table, column)) = table.get_column(col_name) else {
                    return Err(LimboError::ParseError(format!(
                        "Column {col_name} not found in table {}",
                        table.name
                    )));
                };
                if column.primary_key && unique_set.is_primary_key {
                    if column.is_rowid_alias {
                        // rowid alias, no index needed
                        continue;
                    }
                    assert!(table.primary_key_columns.first().unwrap().0 == *col_name, "trying to add a primary key index for column that is not the first column in the primary key: {} != {}", table.primary_key_columns.first().unwrap().0, col_name);
                    // Add single column primary key index
                    assert!(
                        !pk_index_added,
                        "trying to add a second primary key index for table {}",
                        table.name
                    );
                    pk_index_added = true;
                    self.add_index(Arc::new(Index::automatic_from_primary_key(
                        table.as_ref(),
                        automatic_indexes.pop().unwrap(),
                        1,
                    )?));
                } else {
                    // Add single column unique index
                    self.add_index(Arc::new(Index::automatic_from_unique(
                        table.as_ref(),
                        automatic_indexes.pop().unwrap(),
                        vec![(pos_in_table, unique_set.columns.first().unwrap().1)],
                    )?));
                }
            }
            for unique_set in table.unique_sets.iter().filter(|us| us.columns.len() > 1) {
                if unique_set.is_primary_key {
                    assert!(table.primary_key_columns.len() == unique_set.columns.len(), "trying to add a {}-column primary key index for table {}, but the table has {} primary key columns", unique_set.columns.len(), table.name, table.primary_key_columns.len());
                    // Add composite primary key index
                    assert!(
                        !pk_index_added,
                        "trying to add a second primary key index for table {}",
                        table.name
                    );
                    pk_index_added = true;
                    self.add_index(Arc::new(Index::automatic_from_primary_key(
                        table.as_ref(),
                        automatic_indexes.pop().unwrap(),
                        unique_set.columns.len(),
                    )?));
                } else {
                    // Add composite unique index
                    let mut column_indices_and_sort_orders =
                        Vec::with_capacity(unique_set.columns.len());
                    for (col_name, sort_order) in unique_set.columns.iter() {
                        let Some((pos_in_table, _)) = table.get_column(col_name) else {
                            return Err(crate::LimboError::ParseError(format!(
                                "Column {} not found in table {}",
                                col_name, table.name
                            )));
                        };
                        column_indices_and_sort_orders.push((pos_in_table, *sort_order));
                    }
                    self.add_index(Arc::new(Index::automatic_from_unique(
                        table.as_ref(),
                        automatic_indexes.pop().unwrap(),
                        column_indices_and_sort_orders,
                    )?));
                }
            }

            assert!(automatic_indexes.is_empty(), "all automatic indexes parsed from sqlite_schema should have been consumed, but {} remain", automatic_indexes.len());
        }
        Ok(())
    }

    /// Populate materialized views parsed from the schema.
    pub fn populate_materialized_views(
        &mut self,
        materialized_view_info: std::collections::HashMap<String, (String, usize)>,
        dbsp_state_roots: std::collections::HashMap<String, usize>,
    ) -> Result<()> {
        for (view_name, (sql, main_root)) in materialized_view_info {
            // Look up the DBSP state root for this view - must exist for materialized views
            let dbsp_state_root = dbsp_state_roots.get(&view_name).ok_or_else(|| {
                LimboError::InternalError(format!(
                    "Materialized view {view_name} is missing its DBSP state table"
                ))
            })?;

            // Create the IncrementalView with both root pages
            let incremental_view =
                IncrementalView::from_sql(&sql, self, main_root, *dbsp_state_root)?;
            let referenced_tables = incremental_view.get_referenced_table_names();

            // Create a BTreeTable for the materialized view
            let table = Arc::new(Table::BTree(Arc::new(BTreeTable {
                name: view_name.clone(),
                root_page: main_root,
                columns: incremental_view.columns.clone(),
                primary_key_columns: Vec::new(),
                has_rowid: true,
                is_strict: false,
<<<<<<< HEAD
                has_autoincrement: false,

                unique_sets: None,
=======
                unique_sets: vec![],
>>>>>>> 6a992e55
            })));

            self.add_materialized_view(incremental_view, table, sql);

            // Register dependencies
            for table_name in referenced_tables {
                self.add_materialized_view_dependency(&table_name, &view_name);
            }
        }
        Ok(())
    }

    #[allow(clippy::too_many_arguments)]
    pub fn handle_schema_row(
        &mut self,
        ty: &str,
        name: &str,
        table_name: &str,
        root_page: i64,
        maybe_sql: Option<&str>,
        syms: &SymbolTable,
        from_sql_indexes: &mut Vec<UnparsedFromSqlIndex>,
        automatic_indices: &mut std::collections::HashMap<String, Vec<(String, usize)>>,
        dbsp_state_roots: &mut std::collections::HashMap<String, usize>,
        materialized_view_info: &mut std::collections::HashMap<String, (String, usize)>,
    ) -> Result<()> {
        match ty {
            "table" => {
                let sql = maybe_sql.expect("sql should be present for table");
                let sql_bytes = sql.as_bytes();
                if root_page == 0 && contains_ignore_ascii_case!(sql_bytes, b"create virtual") {
                    // a virtual table is found in the sqlite_schema, but it's no
                    // longer in the in-memory schema. We need to recreate it if
                    // the module is loaded in the symbol table.
                    let vtab = if let Some(vtab) = syms.vtabs.get(name) {
                        vtab.clone()
                    } else {
                        let mod_name = module_name_from_sql(sql)?;
                        crate::VirtualTable::table(
                            Some(name),
                            mod_name,
                            module_args_from_sql(sql)?,
                            syms,
                        )?
                    };
                    self.add_virtual_table(vtab);
                } else {
                    let table = BTreeTable::from_sql(sql, root_page as usize)?;

                    // Check if this is a DBSP state table
                    if table.name.starts_with(DBSP_TABLE_PREFIX) {
                        // Extract the view name from __turso_internal_dbsp_state_<viewname>
                        let view_name = table
                            .name
                            .strip_prefix(DBSP_TABLE_PREFIX)
                            .unwrap()
                            .to_string();
                        dbsp_state_roots.insert(view_name, root_page as usize);
                    }

                    self.add_btree_table(Arc::new(table));
                }
            }
            "index" => {
                match maybe_sql {
                    Some(sql) => {
                        from_sql_indexes.push(UnparsedFromSqlIndex {
                            table_name: table_name.to_string(),
                            root_page: root_page as usize,
                            sql: sql.to_string(),
                        });
                    }
                    None => {
                        // Automatic index on primary key and/or unique constraint, e.g.
                        // table|foo|foo|2|CREATE TABLE foo (a text PRIMARY KEY, b)
                        // index|sqlite_autoindex_foo_1|foo|3|
                        let index_name = name.to_string();
                        let table_name = table_name.to_string();
                        match automatic_indices.entry(table_name) {
                            std::collections::hash_map::Entry::Vacant(e) => {
                                e.insert(vec![(index_name, root_page as usize)]);
                            }
                            std::collections::hash_map::Entry::Occupied(mut e) => {
                                e.get_mut().push((index_name, root_page as usize));
                            }
                        }
                    }
                }
            }
            "view" => {
                use crate::schema::View;
                use turso_parser::ast::{Cmd, Stmt};
                use turso_parser::parser::Parser;

                let sql = maybe_sql.expect("sql should be present for view");
                let view_name = name.to_string();

                // Parse the SQL to determine if it's a regular or materialized view
                let mut parser = Parser::new(sql.as_bytes());
                if let Ok(Some(Cmd::Stmt(stmt))) = parser.next_cmd() {
                    match stmt {
                        Stmt::CreateMaterializedView { .. } => {
                            // Store materialized view info for later creation
                            // We'll handle reuse logic and create the actual IncrementalView
                            // in a later pass when we have both the main root page and DBSP state root
                            materialized_view_info
                                .insert(view_name.clone(), (sql.to_string(), root_page as usize));

                            // Mark the existing view for potential reuse
                            if self.incremental_views.contains_key(&view_name) {
                                // We'll check for reuse in the third pass
                            }
                        }
                        Stmt::CreateView {
                            view_name: _,
                            columns: column_names,
                            select,
                            ..
                        } => {
                            // Extract actual columns from the SELECT statement
                            let view_columns = crate::util::extract_view_columns(&select, self);

                            // If column names were provided in CREATE VIEW (col1, col2, ...),
                            // use them to rename the columns
                            let mut final_columns = view_columns;
                            for (i, indexed_col) in column_names.iter().enumerate() {
                                if let Some(col) = final_columns.get_mut(i) {
                                    col.name = Some(indexed_col.col_name.to_string());
                                }
                            }

                            // Create regular view
                            let view = View {
                                name: name.to_string(),
                                sql: sql.to_string(),
                                select_stmt: select,
                                columns: final_columns,
                            };
                            self.add_view(view);
                        }
                        _ => {}
                    }
                }
            }
            _ => {}
        };

        Ok(())
    }
}

impl Clone for Schema {
    /// Cloning a `Schema` requires deep cloning of all internal tables and indexes, even though they are wrapped in `Arc`.
    /// Simply copying the `Arc` pointers would result in multiple `Schema` instances sharing the same underlying tables and indexes,
    /// which could lead to panics or data races if any instance attempts to modify them.
    /// To ensure each `Schema` is independent and safe to modify, we clone the underlying data for all tables and indexes.
    fn clone(&self) -> Self {
        let tables = self
            .tables
            .iter()
            .map(|(name, table)| match table.deref() {
                Table::BTree(table) => {
                    let table = Arc::deref(table);
                    (
                        name.clone(),
                        Arc::new(Table::BTree(Arc::new(table.clone()))),
                    )
                }
                Table::Virtual(table) => {
                    let table = Arc::deref(table);
                    (
                        name.clone(),
                        Arc::new(Table::Virtual(Arc::new(table.clone()))),
                    )
                }
                Table::FromClauseSubquery(from_clause_subquery) => (
                    name.clone(),
                    Arc::new(Table::FromClauseSubquery(from_clause_subquery.clone())),
                ),
            })
            .collect();
        let indexes = self
            .indexes
            .iter()
            .map(|(name, indexes)| {
                let indexes = indexes
                    .iter()
                    .map(|index| Arc::new((**index).clone()))
                    .collect();
                (name.clone(), indexes)
            })
            .collect();
        let materialized_view_names = self.materialized_view_names.clone();
        let materialized_view_sql = self.materialized_view_sql.clone();
        let incremental_views = self
            .incremental_views
            .iter()
            .map(|(name, view)| (name.clone(), view.clone()))
            .collect();
        let views = self.views.clone();
        Self {
            tables,
            materialized_view_names,
            materialized_view_sql,
            incremental_views,
            views,
            indexes,
            has_indexes: self.has_indexes.clone(),
            indexes_enabled: self.indexes_enabled,
            schema_version: self.schema_version,
            table_to_materialized_views: self.table_to_materialized_views.clone(),
        }
    }
}

#[derive(Clone, Debug)]
pub enum Table {
    BTree(Arc<BTreeTable>),
    Virtual(Arc<VirtualTable>),
    FromClauseSubquery(FromClauseSubquery),
}

impl Table {
    pub fn get_root_page(&self) -> usize {
        match self {
            Table::BTree(table) => table.root_page,
            Table::Virtual(_) => unimplemented!(),
            Table::FromClauseSubquery(_) => unimplemented!(),
        }
    }

    pub fn get_name(&self) -> &str {
        match self {
            Self::BTree(table) => &table.name,
            Self::Virtual(table) => &table.name,
            Self::FromClauseSubquery(from_clause_subquery) => &from_clause_subquery.name,
        }
    }

    pub fn get_column_at(&self, index: usize) -> Option<&Column> {
        match self {
            Self::BTree(table) => table.columns.get(index),
            Self::Virtual(table) => table.columns.get(index),
            Self::FromClauseSubquery(from_clause_subquery) => {
                from_clause_subquery.columns.get(index)
            }
        }
    }

    /// Returns the column position and column for a given column name.
    pub fn get_column_by_name(&self, name: &str) -> Option<(usize, &Column)> {
        let name = normalize_ident(name);
        match self {
            Self::BTree(table) => table.get_column(name.as_str()),
            Self::Virtual(table) => table
                .columns
                .iter()
                .enumerate()
                .find(|(_, col)| col.name.as_ref() == Some(&name)),
            Self::FromClauseSubquery(from_clause_subquery) => from_clause_subquery
                .columns
                .iter()
                .enumerate()
                .find(|(_, col)| col.name.as_ref() == Some(&name)),
        }
    }

    pub fn columns(&self) -> &Vec<Column> {
        match self {
            Self::BTree(table) => &table.columns,
            Self::Virtual(table) => &table.columns,
            Self::FromClauseSubquery(from_clause_subquery) => &from_clause_subquery.columns,
        }
    }

    pub fn btree(&self) -> Option<Arc<BTreeTable>> {
        match self {
            Self::BTree(table) => Some(table.clone()),
            Self::Virtual(_) => None,
            Self::FromClauseSubquery(_) => None,
        }
    }

    pub fn virtual_table(&self) -> Option<Arc<VirtualTable>> {
        match self {
            Self::Virtual(table) => Some(table.clone()),
            _ => None,
        }
    }
}

impl PartialEq for Table {
    fn eq(&self, other: &Self) -> bool {
        match (self, other) {
            (Self::BTree(a), Self::BTree(b)) => Arc::ptr_eq(a, b),
            (Self::Virtual(a), Self::Virtual(b)) => Arc::ptr_eq(a, b),
            _ => false,
        }
    }
}

#[derive(Clone, Debug, PartialEq, Eq, Hash, PartialOrd, Ord)]
pub struct UniqueSet {
    pub columns: Vec<(String, SortOrder)>,
    pub is_primary_key: bool,
}

#[derive(Clone, Debug)]
pub struct BTreeTable {
    pub root_page: usize,
    pub name: String,
    pub primary_key_columns: Vec<(String, SortOrder)>,
    pub columns: Vec<Column>,
    pub has_rowid: bool,
    pub is_strict: bool,
<<<<<<< HEAD
    pub has_autoincrement: bool,
    pub unique_sets: Option<Vec<Vec<(String, SortOrder)>>>,
=======
    pub unique_sets: Vec<UniqueSet>,
>>>>>>> 6a992e55
}

impl BTreeTable {
    pub fn get_rowid_alias_column(&self) -> Option<(usize, &Column)> {
        if self.primary_key_columns.len() == 1 {
            let (idx, col) = self.get_column(&self.primary_key_columns[0].0)?;
            if self.column_is_rowid_alias(col) {
                return Some((idx, col));
            }
        }
        None
    }

    pub fn column_is_rowid_alias(&self, col: &Column) -> bool {
        col.is_rowid_alias
    }

    /// Returns the column position and column for a given column name.
    /// Returns None if the column name is not found.
    /// E.g. if table is CREATE TABLE t (a, b, c)
    /// then get_column("b") returns (1, &Column { .. })
    pub fn get_column(&self, name: &str) -> Option<(usize, &Column)> {
        let name = normalize_ident(name);

        self.columns
            .iter()
            .enumerate()
            .find(|(_, column)| column.name.as_ref() == Some(&name))
    }

    pub fn from_sql(sql: &str, root_page: usize) -> Result<BTreeTable> {
        let mut parser = Parser::new(sql.as_bytes());
        let cmd = parser.next_cmd()?;
        match cmd {
            Some(Cmd::Stmt(Stmt::CreateTable { tbl_name, body, .. })) => {
                create_table(tbl_name.name.as_str(), &body, root_page)
            }
            _ => unreachable!("Expected CREATE TABLE statement"),
        }
    }

    /// Reconstruct the SQL for the table.
    /// FIXME: this makes us incompatible with SQLite since sqlite stores the user-provided SQL as is in
    /// `sqlite_schema.sql`
    /// For example, if a user creates a table like: `CREATE TABLE t              (x)`, we store it as
    /// `CREATE TABLE t (x)`, whereas sqlite stores it with the original extra whitespace.
    pub fn to_sql(&self) -> String {
        let mut sql = format!("CREATE TABLE {} (", self.name);
        for (i, column) in self.columns.iter().enumerate() {
            if i > 0 {
                sql.push_str(", ");
            }

            // we need to wrap the column name in square brackets if it contains special characters
            let column_name = column.name.as_ref().expect("column name is None");
            if identifier_contains_special_chars(column_name) {
                sql.push('[');
                sql.push_str(column_name);
                sql.push(']');
            } else {
                sql.push_str(column_name);
            }

            if !column.ty_str.is_empty() {
                sql.push(' ');
                sql.push_str(&column.ty_str);
            }

            if column.unique {
                sql.push_str(" UNIQUE");
            }

            if column.primary_key {
                sql.push_str(" PRIMARY KEY");
            }

            if let Some(default) = &column.default {
                sql.push_str(" DEFAULT ");
                sql.push_str(&default.to_string());
            }
        }
        sql.push(')');
        sql
    }

    pub fn column_collations(&self) -> Vec<Option<CollationSeq>> {
        self.columns.iter().map(|column| column.collation).collect()
    }
}

fn identifier_contains_special_chars(name: &str) -> bool {
    name.chars().any(|c| !c.is_ascii_alphanumeric() && c != '_')
}

#[derive(Debug, Default, Clone, Copy)]
pub struct PseudoCursorType {
    pub column_count: usize,
}

impl PseudoCursorType {
    pub fn new() -> Self {
        Self { column_count: 0 }
    }

    pub fn new_with_columns(columns: impl AsRef<[Column]>) -> Self {
        Self {
            column_count: columns.as_ref().len(),
        }
    }
}

/// A derived table from a FROM clause subquery.
#[derive(Debug, Clone)]
pub struct FromClauseSubquery {
    /// The name of the derived table; uses the alias if available.
    pub name: String,
    /// The query plan for the derived table.
    pub plan: Box<SelectPlan>,
    /// The columns of the derived table.
    pub columns: Vec<Column>,
    /// The start register for the result columns of the derived table;
    /// must be set before data is read from it.
    pub result_columns_start_reg: Option<usize>,
}

pub fn create_table(
    tbl_name: &str,
    body: &CreateTableBody,
    root_page: usize,
) -> Result<BTreeTable> {
    let table_name = normalize_ident(tbl_name);
    trace!("Creating table {}", table_name);
    let mut has_rowid = true;
    let mut has_autoincrement = false;
    let mut primary_key_columns = vec![];
    let mut cols = vec![];
    let is_strict: bool;
    let mut unique_sets: Vec<UniqueSet> = vec![];
    match body {
        CreateTableBody::ColumnsAndConstraints {
            columns,
            constraints,
            options,
        } => {
            is_strict = options.contains(TableOptions::STRICT);
            for c in constraints {
                if let ast::TableConstraint::PrimaryKey { columns, .. } = &c.constraint {
                    for column in columns {
                        let col_name = match column.expr.as_ref() {
                            Expr::Id(id) => normalize_ident(id.as_str()),
                            Expr::Literal(Literal::String(value)) => {
                                value.trim_matches('\'').to_owned()
                            }
                            _ => {
                                todo!("Unsupported primary key expression");
                            }
                        };
                        primary_key_columns
                            .push((col_name, column.order.unwrap_or(SortOrder::Asc)));
                    }
                    unique_sets.push(UniqueSet {
                        columns: primary_key_columns.clone(),
                        is_primary_key: true,
                    });
                } else if let ast::TableConstraint::Unique {
                    columns,
                    conflict_clause,
                } = &c.constraint
                {
                    if conflict_clause.is_some() {
                        unimplemented!("ON CONFLICT not implemented");
                    }
                    let unique_set = UniqueSet {
                        columns: columns
                            .iter()
                            .map(|column| {
                                (
                                    column.expr.as_ref().to_string(),
                                    column.order.unwrap_or(SortOrder::Asc),
                                )
                            })
                            .collect(),
                        is_primary_key: false,
                    };
                    unique_sets.push(unique_set);
                }
            }
            for ast::ColumnDefinition {
                col_name,
                col_type,
                constraints,
            } in columns
            {
                let name = col_name.as_str().to_string();
                // Regular sqlite tables have an integer rowid that uniquely identifies a row.
                // Even if you create a table with a column e.g. 'id INT PRIMARY KEY', there will still
                // be a separate hidden rowid, and the 'id' column will have a separate index built for it.
                //
                // However:
                // A column defined as exactly INTEGER PRIMARY KEY is a rowid alias, meaning that the rowid
                // and the value of this column are the same.
                // https://www.sqlite.org/lang_createtable.html#rowids_and_the_integer_primary_key
                let ty_str = col_type
                    .as_ref()
                    .cloned()
                    .map(|ast::Type { name, .. }| name.clone())
                    .unwrap_or_default();

                let mut typename_exactly_integer = false;
                let ty = match col_type {
                    Some(data_type) => {
                        let (ty, ei) = type_from_name(&data_type.name);
                        typename_exactly_integer = ei;
                        ty
                    }
                    None => Type::Null,
                };

                let mut default = None;
                let mut primary_key = false;
                let mut notnull = false;
                let mut order = SortOrder::Asc;
                let mut unique = false;
                let mut collation = None;
                for c_def in constraints {
                    match c_def.constraint {
                        ast::ColumnConstraint::PrimaryKey {
                            order: o,
                            auto_increment,
                            ..
                        } => {
                            primary_key = true;
                            if auto_increment {
                                has_autoincrement = true;
                            }
                            if let Some(o) = o {
                                order = o;
                            }
                            unique_sets.push(UniqueSet {
                                columns: vec![(name.clone(), order)],
                                is_primary_key: true,
                            });
                        }
                        // ast::ColumnConstraint::PrimaryKey { order: o, .. } => {
                        //     primary_key = true;
                        //     if let Some(o) = o {
                        //         order = o;
                        //     }
                        // }
                        ast::ColumnConstraint::NotNull { nullable, .. } => {
                            notnull = !nullable;
                        }
                        ast::ColumnConstraint::Default(ref expr) => default = Some(expr),
                        // TODO: for now we don't check Resolve type of unique
                        ast::ColumnConstraint::Unique(on_conflict) => {
                            if on_conflict.is_some() {
                                unimplemented!("ON CONFLICT not implemented");
                            }
                            unique = true;
                            unique_sets.push(UniqueSet {
                                columns: vec![(name.clone(), order)],
                                is_primary_key: false,
                            });
                        }
                        ast::ColumnConstraint::Collate { ref collation_name } => {
                            collation = Some(CollationSeq::new(collation_name.as_str())?);
                        }
                        _ => {}
                    }
                }

                if primary_key {
                    primary_key_columns.push((name.clone(), order));
                } else if primary_key_columns
                    .iter()
                    .any(|(col_name, _)| col_name == &name)
                {
                    primary_key = true;
                }

                cols.push(Column {
                    name: Some(normalize_ident(&name)),
                    ty,
                    ty_str,
                    primary_key,
                    is_rowid_alias: typename_exactly_integer && primary_key,
                    notnull,
                    default: default.cloned(),
                    unique,
                    collation,
                    hidden: false,
                });
            }
            if options.contains(TableOptions::WITHOUT_ROWID) {
                has_rowid = false;
            }
        }
        CreateTableBody::AsSelect(_) => todo!(),
    };

    // flip is_rowid_alias back to false if the table has multiple primary key columns
    // or if the table has no rowid
    if !has_rowid || primary_key_columns.len() > 1 {
        for col in cols.iter_mut() {
            col.is_rowid_alias = false;
        }
    }

    for col in cols.iter() {
        if col.is_rowid_alias {
            // Unique sets are used for creating automatic indexes. An index is not created for a rowid alias PRIMARY KEY.
            // However, an index IS created for a rowid alias UNIQUE, e.g. CREATE TABLE t(x INTEGER PRIMARY KEY, UNIQUE(x))
            let unique_set_w_only_rowid_alias = unique_sets.iter().position(|us| {
                us.is_primary_key
                    && us.columns.len() == 1
                    && &us.columns.first().unwrap().0 == col.name.as_ref().unwrap()
            });
            if let Some(u) = unique_set_w_only_rowid_alias {
                unique_sets.remove(u);
            }
        }
    }

    Ok(BTreeTable {
        root_page,
        name: table_name,
        has_rowid,
        primary_key_columns,
        has_autoincrement,
        columns: cols,
        is_strict,
        unique_sets: {
            // If there are any unique sets that have identical column names in the same order (even if they are PRIMARY KEY and UNIQUE and have different sort orders), remove the duplicates.
            // Examples:
            // PRIMARY KEY (a, b) and UNIQUE (a desc, b) are the same
            // PRIMARY KEY (a, b) and UNIQUE (b, a) are not the same
            // Using a n^2 monkey algorithm here because n is small, CPUs are fast, life is short, and most importantly:
            // we want to preserve the order of the sets -- automatic index names in sqlite_schema must be in definition order.
            let mut i = 0;
            while i < unique_sets.len() {
                let mut j = i + 1;
                while j < unique_sets.len() {
                    let lengths_equal =
                        unique_sets[i].columns.len() == unique_sets[j].columns.len();
                    if lengths_equal
                        && unique_sets[i]
                            .columns
                            .iter()
                            .zip(unique_sets[j].columns.iter())
                            .all(|((a_name, _), (b_name, _))| a_name == b_name)
                    {
                        unique_sets.remove(j);
                    } else {
                        j += 1;
                    }
                }
                i += 1;
            }
            unique_sets
        },
    })
}

pub fn _build_pseudo_table(columns: &[ResultColumn]) -> PseudoCursorType {
    let table = PseudoCursorType::new();
    for column in columns {
        match column {
            ResultColumn::Expr(expr, _as_name) => {
                todo!("unsupported expression {:?}", expr);
            }
            ResultColumn::Star => {
                todo!();
            }
            ResultColumn::TableStar(_) => {
                todo!();
            }
        }
    }
    table
}

#[derive(Debug, Clone)]
pub struct Column {
    pub name: Option<String>,
    pub ty: Type,
    // many sqlite operations like table_info retain the original string
    pub ty_str: String,
    pub primary_key: bool,
    pub is_rowid_alias: bool,
    pub notnull: bool,
    pub default: Option<Box<Expr>>,
    pub unique: bool,
    pub collation: Option<CollationSeq>,
    pub hidden: bool,
}

impl Column {
    pub fn affinity(&self) -> Affinity {
        affinity(&self.ty_str)
    }
}

// TODO: This might replace some of util::columns_from_create_table_body
impl From<&ColumnDefinition> for Column {
    fn from(value: &ColumnDefinition) -> Self {
        let name = value.col_name.as_str();

        let mut default = None;
        let mut notnull = false;
        let mut primary_key = false;
        let mut unique = false;
        let mut collation = None;

        for ast::NamedColumnConstraint { constraint, .. } in &value.constraints {
            match constraint {
                ast::ColumnConstraint::PrimaryKey { .. } => primary_key = true,
                ast::ColumnConstraint::NotNull { .. } => notnull = true,
                ast::ColumnConstraint::Unique(..) => unique = true,
                ast::ColumnConstraint::Default(expr) => {
                    default.replace(expr.clone());
                }
                ast::ColumnConstraint::Collate { collation_name } => {
                    collation.replace(
                        CollationSeq::new(collation_name.as_str())
                            .expect("collation should have been set correctly in create table"),
                    );
                }
                _ => {}
            };
        }

        let ty = match value.col_type {
            Some(ref data_type) => type_from_name(&data_type.name).0,
            None => Type::Null,
        };

        let ty_str = value
            .col_type
            .as_ref()
            .map(|t| t.name.to_string())
            .unwrap_or_default();

        let hidden = ty_str.contains("HIDDEN");

        Column {
            name: Some(normalize_ident(name)),
            ty,
            default,
            notnull,
            ty_str,
            primary_key,
            is_rowid_alias: primary_key && matches!(ty, Type::Integer),
            unique,
            collation,
            hidden,
        }
    }
}

/// 3.1. Determination Of Column Affinity
/// For tables not declared as STRICT, the affinity of a column is determined by the declared type of the column, according to the following rules in the order shown:
///
/// If the declared type contains the string "INT" then it is assigned INTEGER affinity.
///
/// If the declared type of the column contains any of the strings "CHAR", "CLOB", or "TEXT" then that column has TEXT affinity. Notice that the type VARCHAR contains the string "CHAR" and is thus assigned TEXT affinity.
///
/// If the declared type for a column contains the string "BLOB" or if no type is specified then the column has affinity BLOB.
///
/// If the declared type for a column contains any of the strings "REAL", "FLOA", or "DOUB" then the column has REAL affinity.
///
/// Otherwise, the affinity is NUMERIC.
///
/// Note that the order of the rules for determining column affinity is important. A column whose declared type is "CHARINT" will match both rules 1 and 2 but the first rule takes precedence and so the column affinity will be INTEGER.
pub fn affinity(datatype: &str) -> Affinity {
    // Note: callers of this function must ensure that the datatype is uppercase.
    // Rule 1: INT -> INTEGER affinity
    if datatype.contains("INT") {
        return Affinity::Integer;
    }

    // Rule 2: CHAR/CLOB/TEXT -> TEXT affinity
    if datatype.contains("CHAR") || datatype.contains("CLOB") || datatype.contains("TEXT") {
        return Affinity::Text;
    }

    // Rule 3: BLOB or empty -> BLOB affinity (historically called NONE)
    if datatype.contains("BLOB") || datatype.is_empty() || datatype.contains("ANY") {
        return Affinity::Blob;
    }

    // Rule 4: REAL/FLOA/DOUB -> REAL affinity
    if datatype.contains("REAL") || datatype.contains("FLOA") || datatype.contains("DOUB") {
        return Affinity::Real;
    }

    // Rule 5: Otherwise -> NUMERIC affinity
    Affinity::Numeric
}

#[derive(Debug, Clone, Copy, PartialEq)]
pub enum Type {
    Null,
    Text,
    Numeric,
    Integer,
    Real,
    Blob,
}

/// # SQLite Column Type Affinities
///
/// Each column in an SQLite 3 database is assigned one of the following type affinities:
///
/// - **TEXT**
/// - **NUMERIC**
/// - **INTEGER**
/// - **REAL**
/// - **BLOB**
///
/// > **Note:** Historically, the "BLOB" type affinity was called "NONE". However, this term was renamed to avoid confusion with "no affinity".
///
/// ## Affinity Descriptions
///
/// ### **TEXT**
/// - Stores data using the NULL, TEXT, or BLOB storage classes.
/// - Numerical data inserted into a column with TEXT affinity is converted into text form before being stored.
/// - **Example:**
///   ```sql
///   CREATE TABLE example (col TEXT);
///   INSERT INTO example (col) VALUES (123); -- Stored as '123' (text)
///   SELECT typeof(col) FROM example; -- Returns 'text'
///   ```
///
/// ### **NUMERIC**
/// - Can store values using all five storage classes.
/// - Text data is converted to INTEGER or REAL (in that order of preference) if it is a well-formed integer or real literal.
/// - If the text represents an integer too large for a 64-bit signed integer, it is converted to REAL.
/// - If the text is not a well-formed literal, it is stored as TEXT.
/// - Hexadecimal integer literals are stored as TEXT for historical compatibility.
/// - Floating-point values that can be exactly represented as integers are converted to integers.
/// - **Example:**
///   ```sql
///   CREATE TABLE example (col NUMERIC);
///   INSERT INTO example (col) VALUES ('3.0e+5'); -- Stored as 300000 (integer)
///   SELECT typeof(col) FROM example; -- Returns 'integer'
///   ```
///
/// ### **INTEGER**
/// - Behaves like NUMERIC affinity but differs in `CAST` expressions.
/// - **Example:**
///   ```sql
///   CREATE TABLE example (col INTEGER);
///   INSERT INTO example (col) VALUES (4.0); -- Stored as 4 (integer)
///   SELECT typeof(col) FROM example; -- Returns 'integer'
///   ```
///
/// ### **REAL**
/// - Similar to NUMERIC affinity but forces integer values into floating-point representation.
/// - **Optimization:** Small floating-point values with no fractional component may be stored as integers on disk to save space. This is invisible at the SQL level.
/// - **Example:**
///   ```sql
///   CREATE TABLE example (col REAL);
///   INSERT INTO example (col) VALUES (4); -- Stored as 4.0 (real)
///   SELECT typeof(col) FROM example; -- Returns 'real'
///   ```
///
/// ### **BLOB**
/// - Does not prefer any storage class.
/// - No coercion is performed between storage classes.
/// - **Example:**
///   ```sql
///   CREATE TABLE example (col BLOB);
///   INSERT INTO example (col) VALUES (x'1234'); -- Stored as a binary blob
///   SELECT typeof(col) FROM example; -- Returns 'blob'
///   ```
#[derive(Debug, Clone, Copy, PartialEq)]
pub enum Affinity {
    Integer,
    Text,
    Blob,
    Real,
    Numeric,
}

pub const SQLITE_AFF_NONE: char = 'A'; // Historically called NONE, but it's the same as BLOB
pub const SQLITE_AFF_TEXT: char = 'B';
pub const SQLITE_AFF_NUMERIC: char = 'C';
pub const SQLITE_AFF_INTEGER: char = 'D';
pub const SQLITE_AFF_REAL: char = 'E';

impl Affinity {
    /// This is meant to be used in opcodes like Eq, which state:
    ///
    /// "The SQLITE_AFF_MASK portion of P5 must be an affinity character - SQLITE_AFF_TEXT, SQLITE_AFF_INTEGER, and so forth.
    /// An attempt is made to coerce both inputs according to this affinity before the comparison is made.
    /// If the SQLITE_AFF_MASK is 0x00, then numeric affinity is used.
    /// Note that the affinity conversions are stored back into the input registers P1 and P3.
    /// So this opcode can cause persistent changes to registers P1 and P3.""
    pub fn aff_mask(&self) -> char {
        match self {
            Affinity::Integer => SQLITE_AFF_INTEGER,
            Affinity::Text => SQLITE_AFF_TEXT,
            Affinity::Blob => SQLITE_AFF_NONE,
            Affinity::Real => SQLITE_AFF_REAL,
            Affinity::Numeric => SQLITE_AFF_NUMERIC,
        }
    }

    pub fn from_char(char: char) -> Self {
        match char {
            SQLITE_AFF_INTEGER => Affinity::Integer,
            SQLITE_AFF_TEXT => Affinity::Text,
            SQLITE_AFF_NONE => Affinity::Blob,
            SQLITE_AFF_REAL => Affinity::Real,
            SQLITE_AFF_NUMERIC => Affinity::Numeric,
            _ => Affinity::Blob,
        }
    }

    pub fn as_char_code(&self) -> u8 {
        self.aff_mask() as u8
    }

    pub fn from_char_code(code: u8) -> Self {
        Self::from_char(code as char)
    }

    pub fn is_numeric(&self) -> bool {
        matches!(self, Affinity::Integer | Affinity::Real | Affinity::Numeric)
    }

    pub fn has_affinity(&self) -> bool {
        !matches!(self, Affinity::Blob)
    }
}

impl fmt::Display for Type {
    fn fmt(&self, f: &mut fmt::Formatter<'_>) -> fmt::Result {
        let s = match self {
            Self::Null => "",
            Self::Text => "TEXT",
            Self::Numeric => "NUMERIC",
            Self::Integer => "INTEGER",
            Self::Real => "REAL",
            Self::Blob => "BLOB",
        };
        write!(f, "{s}")
    }
}

pub fn sqlite_schema_table() -> BTreeTable {
    BTreeTable {
        root_page: 1,
        name: "sqlite_schema".to_string(),
        has_rowid: true,
        is_strict: false,
        has_autoincrement: false,
        primary_key_columns: vec![],
        columns: vec![
            Column {
                name: Some("type".to_string()),
                ty: Type::Text,
                ty_str: "TEXT".to_string(),
                primary_key: false,
                is_rowid_alias: false,
                notnull: false,
                default: None,
                unique: false,
                collation: None,
                hidden: false,
            },
            Column {
                name: Some("name".to_string()),
                ty: Type::Text,
                ty_str: "TEXT".to_string(),
                primary_key: false,
                is_rowid_alias: false,
                notnull: false,
                default: None,
                unique: false,
                collation: None,
                hidden: false,
            },
            Column {
                name: Some("tbl_name".to_string()),
                ty: Type::Text,
                ty_str: "TEXT".to_string(),
                primary_key: false,
                is_rowid_alias: false,
                notnull: false,
                default: None,
                unique: false,
                collation: None,
                hidden: false,
            },
            Column {
                name: Some("rootpage".to_string()),
                ty: Type::Integer,
                ty_str: "INT".to_string(),
                primary_key: false,
                is_rowid_alias: false,
                notnull: false,
                default: None,
                unique: false,
                collation: None,
                hidden: false,
            },
            Column {
                name: Some("sql".to_string()),
                ty: Type::Text,
                ty_str: "TEXT".to_string(),
                primary_key: false,
                is_rowid_alias: false,
                notnull: false,
                default: None,
                unique: false,
                collation: None,
                hidden: false,
            },
        ],
        unique_sets: vec![],
    }
}

#[allow(dead_code)]
#[derive(Debug, Clone)]
pub struct Index {
    pub name: String,
    pub table_name: String,
    pub root_page: usize,
    pub columns: Vec<IndexColumn>,
    pub unique: bool,
    pub ephemeral: bool,
    /// Does the index have a rowid as the last column?
    /// This is the case for btree indexes (persistent or ephemeral) that
    /// have been created based on a table with a rowid.
    /// For example, WITHOUT ROWID tables (not supported in Limbo yet),
    /// and  SELECT DISTINCT ephemeral indexes will not have a rowid.
    pub has_rowid: bool,
}

#[allow(dead_code)]
#[derive(Debug, Clone)]
pub struct IndexColumn {
    pub name: String,
    pub order: SortOrder,
    /// the position of the column in the source table.
    /// for example:
    /// CREATE TABLE t (a,b,c)
    /// CREATE INDEX idx ON t(b)
    /// b.pos_in_table == 1
    pub pos_in_table: usize,
    pub collation: Option<CollationSeq>,
    pub default: Option<Box<Expr>>,
}

impl Index {
    pub fn from_sql(sql: &str, root_page: usize, table: &BTreeTable) -> Result<Index> {
        let mut parser = Parser::new(sql.as_bytes());
        let cmd = parser.next_cmd()?;
        match cmd {
            Some(Cmd::Stmt(Stmt::CreateIndex {
                idx_name,
                tbl_name,
                columns,
                unique,
                ..
            })) => {
                let index_name = normalize_ident(idx_name.name.as_str());
                let mut index_columns = Vec::with_capacity(columns.len());
                for col in columns.into_iter() {
                    let name = normalize_ident(&col.expr.to_string());
                    let Some((pos_in_table, _)) = table.get_column(&name) else {
                        return Err(crate::LimboError::InternalError(format!(
                            "Column {} is in index {} but not found in table {}",
                            name, index_name, table.name
                        )));
                    };
                    let (_, column) = table.get_column(&name).unwrap();
                    index_columns.push(IndexColumn {
                        name,
                        order: col.order.unwrap_or(SortOrder::Asc),
                        pos_in_table,
                        collation: column.collation,
                        default: column.default.clone(),
                    });
                }
                Ok(Index {
                    name: index_name,
                    table_name: normalize_ident(tbl_name.as_str()),
                    root_page,
                    columns: index_columns,
                    unique,
                    ephemeral: false,
                    has_rowid: table.has_rowid,
                })
            }
            _ => todo!("Expected create index statement"),
        }
    }

    pub fn automatic_from_primary_key(
        table: &BTreeTable,
        auto_index: (String, usize), // name, root_page
        column_count: usize,
    ) -> Result<Index> {
        let has_primary_key_index =
            table.get_rowid_alias_column().is_none() && !table.primary_key_columns.is_empty();
        assert!(has_primary_key_index);
        let (index_name, root_page) = auto_index;

        let mut primary_keys = Vec::with_capacity(column_count);
        for (col_name, order) in table.primary_key_columns.iter() {
            let Some((pos_in_table, _)) = table.get_column(col_name) else {
                return Err(crate::LimboError::ParseError(format!(
                    "Column {} not found in table {}",
                    col_name, table.name
                )));
            };
            let (_, column) = table.get_column(col_name).unwrap();
            primary_keys.push(IndexColumn {
                name: normalize_ident(col_name),
                order: *order,
                pos_in_table,
                collation: column.collation,
                default: column.default.clone(),
            });
        }

        assert!(primary_keys.len() == column_count);

        Ok(Index {
            name: normalize_ident(index_name.as_str()),
            table_name: table.name.clone(),
            root_page,
            columns: primary_keys,
            unique: true,
            ephemeral: false,
            has_rowid: table.has_rowid,
        })
    }

    pub fn automatic_from_unique(
        table: &BTreeTable,
        auto_index: (String, usize), // name, root_page
        column_indices_and_sort_orders: Vec<(usize, SortOrder)>,
    ) -> Result<Index> {
        let (index_name, root_page) = auto_index;

        let unique_cols = table
            .columns
            .iter()
            .enumerate()
            .filter_map(|(pos_in_table, col)| {
                let (pos_in_table, sort_order) = column_indices_and_sort_orders
                    .iter()
                    .find(|(pos, _)| *pos == pos_in_table)?;
                Some(IndexColumn {
                    name: normalize_ident(col.name.as_ref().unwrap()),
                    order: *sort_order,
                    pos_in_table: *pos_in_table,
                    collation: col.collation,
                    default: col.default.clone(),
                })
            })
            .collect::<Vec<_>>();

        Ok(Index {
            name: normalize_ident(index_name.as_str()),
            table_name: table.name.clone(),
            root_page,
            columns: unique_cols,
            unique: true,
            ephemeral: false,
            has_rowid: table.has_rowid,
        })
    }

    /// Given a column position in the table, return the position in the index.
    /// Returns None if the column is not found in the index.
    /// For example, given:
    /// CREATE TABLE t (a, b, c)
    /// CREATE INDEX idx ON t(b)
    /// then column_table_pos_to_index_pos(1) returns Some(0)
    pub fn column_table_pos_to_index_pos(&self, table_pos: usize) -> Option<usize> {
        self.columns
            .iter()
            .position(|c| c.pos_in_table == table_pos)
    }
}

#[cfg(test)]
mod tests {
    use super::*;

    #[test]
    pub fn test_has_rowid_true() -> Result<()> {
        let sql = r#"CREATE TABLE t1 (a INTEGER PRIMARY KEY, b TEXT);"#;
        let table = BTreeTable::from_sql(sql, 0)?;
        assert!(table.has_rowid, "has_rowid should be set to true");
        Ok(())
    }

    #[test]
    pub fn test_has_rowid_false() -> Result<()> {
        let sql = r#"CREATE TABLE t1 (a INTEGER PRIMARY KEY, b TEXT) WITHOUT ROWID;"#;
        let table = BTreeTable::from_sql(sql, 0)?;
        assert!(!table.has_rowid, "has_rowid should be set to false");
        Ok(())
    }

    #[test]
    pub fn test_column_is_rowid_alias_single_text() -> Result<()> {
        let sql = r#"CREATE TABLE t1 (a TEXT PRIMARY KEY, b TEXT);"#;
        let table = BTreeTable::from_sql(sql, 0)?;
        let column = table.get_column("a").unwrap().1;
        assert!(
            !table.column_is_rowid_alias(column),
            "column 'a´ has type different than INTEGER so can't be a rowid alias"
        );
        Ok(())
    }

    #[test]
    pub fn test_column_is_rowid_alias_single_integer() -> Result<()> {
        let sql = r#"CREATE TABLE t1 (a INTEGER PRIMARY KEY, b TEXT);"#;
        let table = BTreeTable::from_sql(sql, 0)?;
        let column = table.get_column("a").unwrap().1;
        assert!(
            table.column_is_rowid_alias(column),
            "column 'a´ should be a rowid alias"
        );
        Ok(())
    }

    #[test]
    pub fn test_column_is_rowid_alias_single_integer_separate_primary_key_definition() -> Result<()>
    {
        let sql = r#"CREATE TABLE t1 (a INTEGER, b TEXT, PRIMARY KEY(a));"#;
        let table = BTreeTable::from_sql(sql, 0)?;
        let column = table.get_column("a").unwrap().1;
        assert!(
            table.column_is_rowid_alias(column),
            "column 'a´ should be a rowid alias"
        );
        Ok(())
    }

    #[test]
    pub fn test_column_is_rowid_alias_single_integer_separate_primary_key_definition_without_rowid(
    ) -> Result<()> {
        let sql = r#"CREATE TABLE t1 (a INTEGER, b TEXT, PRIMARY KEY(a)) WITHOUT ROWID;"#;
        let table = BTreeTable::from_sql(sql, 0)?;
        let column = table.get_column("a").unwrap().1;
        assert!(
            !table.column_is_rowid_alias(column),
            "column 'a´ shouldn't be a rowid alias because table has no rowid"
        );
        Ok(())
    }

    #[test]
    pub fn test_column_is_rowid_alias_single_integer_without_rowid() -> Result<()> {
        let sql = r#"CREATE TABLE t1 (a INTEGER PRIMARY KEY, b TEXT) WITHOUT ROWID;"#;
        let table = BTreeTable::from_sql(sql, 0)?;
        let column = table.get_column("a").unwrap().1;
        assert!(
            !table.column_is_rowid_alias(column),
            "column 'a´ shouldn't be a rowid alias because table has no rowid"
        );
        Ok(())
    }

    #[test]
    pub fn test_column_is_rowid_alias_inline_composite_primary_key() -> Result<()> {
        let sql = r#"CREATE TABLE t1 (a INTEGER PRIMARY KEY, b TEXT PRIMARY KEY);"#;
        let table = BTreeTable::from_sql(sql, 0)?;
        let column = table.get_column("a").unwrap().1;
        assert!(
            !table.column_is_rowid_alias(column),
            "column 'a´ shouldn't be a rowid alias because table has composite primary key"
        );
        Ok(())
    }

    #[test]
    pub fn test_column_is_rowid_alias_separate_composite_primary_key_definition() -> Result<()> {
        let sql = r#"CREATE TABLE t1 (a INTEGER, b TEXT, PRIMARY KEY(a, b));"#;
        let table = BTreeTable::from_sql(sql, 0)?;
        let column = table.get_column("a").unwrap().1;
        assert!(
            !table.column_is_rowid_alias(column),
            "column 'a´ shouldn't be a rowid alias because table has composite primary key"
        );
        Ok(())
    }

    #[test]
    pub fn test_primary_key_inline_single() -> Result<()> {
        let sql = r#"CREATE TABLE t1 (a INTEGER PRIMARY KEY, b TEXT, c REAL);"#;
        let table = BTreeTable::from_sql(sql, 0)?;
        let column = table.get_column("a").unwrap().1;
        assert!(column.primary_key, "column 'a' should be a primary key");
        let column = table.get_column("b").unwrap().1;
        assert!(!column.primary_key, "column 'b' shouldn't be a primary key");
        let column = table.get_column("c").unwrap().1;
        assert!(!column.primary_key, "column 'c' shouldn't be a primary key");
        assert_eq!(
            vec![("a".to_string(), SortOrder::Asc)],
            table.primary_key_columns,
            "primary key column names should be ['a']"
        );
        Ok(())
    }

    #[test]
    pub fn test_primary_key_inline_multiple() -> Result<()> {
        let sql = r#"CREATE TABLE t1 (a INTEGER PRIMARY KEY, b TEXT PRIMARY KEY, c REAL);"#;
        let table = BTreeTable::from_sql(sql, 0)?;
        let column = table.get_column("a").unwrap().1;
        assert!(column.primary_key, "column 'a' should be a primary key");
        let column = table.get_column("b").unwrap().1;
        assert!(column.primary_key, "column 'b' shouldn be a primary key");
        let column = table.get_column("c").unwrap().1;
        assert!(!column.primary_key, "column 'c' shouldn't be a primary key");
        assert_eq!(
            vec![
                ("a".to_string(), SortOrder::Asc),
                ("b".to_string(), SortOrder::Asc)
            ],
            table.primary_key_columns,
            "primary key column names should be ['a', 'b']"
        );
        Ok(())
    }

    #[test]
    pub fn test_primary_key_separate_single() -> Result<()> {
        let sql = r#"CREATE TABLE t1 (a INTEGER, b TEXT, c REAL, PRIMARY KEY(a desc));"#;
        let table = BTreeTable::from_sql(sql, 0)?;
        let column = table.get_column("a").unwrap().1;
        assert!(column.primary_key, "column 'a' should be a primary key");
        let column = table.get_column("b").unwrap().1;
        assert!(!column.primary_key, "column 'b' shouldn't be a primary key");
        let column = table.get_column("c").unwrap().1;
        assert!(!column.primary_key, "column 'c' shouldn't be a primary key");
        assert_eq!(
            vec![("a".to_string(), SortOrder::Desc)],
            table.primary_key_columns,
            "primary key column names should be ['a']"
        );
        Ok(())
    }

    #[test]
    pub fn test_primary_key_separate_multiple() -> Result<()> {
        let sql = r#"CREATE TABLE t1 (a INTEGER, b TEXT, c REAL, PRIMARY KEY(a, b desc));"#;
        let table = BTreeTable::from_sql(sql, 0)?;
        let column = table.get_column("a").unwrap().1;
        assert!(column.primary_key, "column 'a' should be a primary key");
        let column = table.get_column("b").unwrap().1;
        assert!(column.primary_key, "column 'b' shouldn be a primary key");
        let column = table.get_column("c").unwrap().1;
        assert!(!column.primary_key, "column 'c' shouldn't be a primary key");
        assert_eq!(
            vec![
                ("a".to_string(), SortOrder::Asc),
                ("b".to_string(), SortOrder::Desc)
            ],
            table.primary_key_columns,
            "primary key column names should be ['a', 'b']"
        );
        Ok(())
    }

    #[test]
    pub fn test_primary_key_separate_single_quoted() -> Result<()> {
        let sql = r#"CREATE TABLE t1 (a INTEGER, b TEXT, c REAL, PRIMARY KEY('a'));"#;
        let table = BTreeTable::from_sql(sql, 0)?;
        let column = table.get_column("a").unwrap().1;
        assert!(column.primary_key, "column 'a' should be a primary key");
        let column = table.get_column("b").unwrap().1;
        assert!(!column.primary_key, "column 'b' shouldn't be a primary key");
        let column = table.get_column("c").unwrap().1;
        assert!(!column.primary_key, "column 'c' shouldn't be a primary key");
        assert_eq!(
            vec![("a".to_string(), SortOrder::Asc)],
            table.primary_key_columns,
            "primary key column names should be ['a']"
        );
        Ok(())
    }
    #[test]
    pub fn test_primary_key_separate_single_doubly_quoted() -> Result<()> {
        let sql = r#"CREATE TABLE t1 (a INTEGER, b TEXT, c REAL, PRIMARY KEY("a"));"#;
        let table = BTreeTable::from_sql(sql, 0)?;
        let column = table.get_column("a").unwrap().1;
        assert!(column.primary_key, "column 'a' should be a primary key");
        let column = table.get_column("b").unwrap().1;
        assert!(!column.primary_key, "column 'b' shouldn't be a primary key");
        let column = table.get_column("c").unwrap().1;
        assert!(!column.primary_key, "column 'c' shouldn't be a primary key");
        assert_eq!(
            vec![("a".to_string(), SortOrder::Asc)],
            table.primary_key_columns,
            "primary key column names should be ['a']"
        );
        Ok(())
    }

    #[test]
    pub fn test_default_value() -> Result<()> {
        let sql = r#"CREATE TABLE t1 (a INTEGER DEFAULT 23);"#;
        let table = BTreeTable::from_sql(sql, 0)?;
        let column = table.get_column("a").unwrap().1;
        let default = column.default.clone().unwrap();
        assert_eq!(default.to_string(), "23");
        Ok(())
    }

    #[test]
    pub fn test_col_notnull() -> Result<()> {
        let sql = r#"CREATE TABLE t1 (a INTEGER NOT NULL);"#;
        let table = BTreeTable::from_sql(sql, 0)?;
        let column = table.get_column("a").unwrap().1;
        assert!(column.notnull);
        Ok(())
    }

    #[test]
    pub fn test_col_notnull_negative() -> Result<()> {
        let sql = r#"CREATE TABLE t1 (a INTEGER);"#;
        let table = BTreeTable::from_sql(sql, 0)?;
        let column = table.get_column("a").unwrap().1;
        assert!(!column.notnull);
        Ok(())
    }

    #[test]
    pub fn test_col_type_string_integer() -> Result<()> {
        let sql = r#"CREATE TABLE t1 (a InTeGeR);"#;
        let table = BTreeTable::from_sql(sql, 0)?;
        let column = table.get_column("a").unwrap().1;
        assert_eq!(column.ty_str, "InTeGeR");
        Ok(())
    }

    #[test]
    pub fn test_sqlite_schema() {
        let expected = r#"CREATE TABLE sqlite_schema (type TEXT, name TEXT, tbl_name TEXT, rootpage INT, sql TEXT)"#;
        let actual = sqlite_schema_table().to_sql();
        assert_eq!(expected, actual);
    }

    #[test]
    pub fn test_special_column_names() -> Result<()> {
        let tests = [
            ("foobar", "CREATE TABLE t (foobar TEXT)"),
            ("_table_name3", "CREATE TABLE t (_table_name3 TEXT)"),
            ("special name", "CREATE TABLE t ([special name] TEXT)"),
            ("foo&bar", "CREATE TABLE t ([foo&bar] TEXT)"),
            (" name", "CREATE TABLE t ([ name] TEXT)"),
        ];

        for (input_column_name, expected_sql) in tests {
            let sql = format!("CREATE TABLE t ([{input_column_name}] TEXT)");
            let actual = BTreeTable::from_sql(&sql, 0)?.to_sql();
            assert_eq!(expected_sql, actual);
        }

        Ok(())
    }

    #[test]
    #[should_panic]
    fn test_automatic_index_single_column() {
        // Without composite primary keys, we should not have an automatic index on a primary key that is a rowid alias
        let sql = r#"CREATE TABLE t1 (a INTEGER PRIMARY KEY, b TEXT);"#;
        let table = BTreeTable::from_sql(sql, 0).unwrap();
        let _index =
            Index::automatic_from_primary_key(&table, ("sqlite_autoindex_t1_1".to_string(), 2), 1)
                .unwrap();
    }

    #[test]
    fn test_automatic_index_composite_key() -> Result<()> {
        let sql = r#"CREATE TABLE t1 (a INTEGER, b TEXT, PRIMARY KEY(a, b));"#;
        let table = BTreeTable::from_sql(sql, 0)?;
        let index =
            Index::automatic_from_primary_key(&table, ("sqlite_autoindex_t1_1".to_string(), 2), 2)?;

        assert_eq!(index.name, "sqlite_autoindex_t1_1");
        assert_eq!(index.table_name, "t1");
        assert_eq!(index.root_page, 2);
        assert!(index.unique);
        assert_eq!(index.columns.len(), 2);
        assert_eq!(index.columns[0].name, "a");
        assert_eq!(index.columns[1].name, "b");
        assert!(matches!(index.columns[0].order, SortOrder::Asc));
        assert!(matches!(index.columns[1].order, SortOrder::Asc));
        Ok(())
    }

    #[test]
    #[should_panic]
    fn test_automatic_index_no_primary_key() {
        let sql = r#"CREATE TABLE t1 (a INTEGER, b TEXT);"#;
        let table = BTreeTable::from_sql(sql, 0).unwrap();
        Index::automatic_from_primary_key(&table, ("sqlite_autoindex_t1_1".to_string(), 2), 1)
            .unwrap();
    }

    #[test]
    fn test_automatic_index_nonexistent_column() {
        // Create a table with a primary key column that doesn't exist in the table
        let table = BTreeTable {
            root_page: 0,
            name: "t1".to_string(),
            has_rowid: true,
            is_strict: false,
            has_autoincrement: false,
            primary_key_columns: vec![("nonexistent".to_string(), SortOrder::Asc)],
            columns: vec![Column {
                name: Some("a".to_string()),
                ty: Type::Integer,
                ty_str: "INT".to_string(),
                primary_key: false,
                is_rowid_alias: false,
                notnull: false,
                default: None,
                unique: false,
                collation: None,
                hidden: false,
            }],
            unique_sets: vec![],
        };

        let result =
            Index::automatic_from_primary_key(&table, ("sqlite_autoindex_t1_1".to_string(), 2), 1);
        assert!(result.is_err());
    }

    #[test]
    fn test_automatic_index_unique_column() -> Result<()> {
        let sql = r#"CREATE table t1 (x INTEGER, y INTEGER UNIQUE);"#;
        let table = BTreeTable::from_sql(sql, 0)?;
        let index = Index::automatic_from_unique(
            &table,
            ("sqlite_autoindex_t1_1".to_string(), 2),
            vec![(1, SortOrder::Asc)],
        )?;

        assert_eq!(index.name, "sqlite_autoindex_t1_1");
        assert_eq!(index.table_name, "t1");
        assert_eq!(index.root_page, 2);
        assert!(index.unique);
        assert_eq!(index.columns.len(), 1);
        assert_eq!(index.columns[0].name, "y");
        assert!(matches!(index.columns[0].order, SortOrder::Asc));
        Ok(())
    }

    #[test]
    fn test_automatic_index_pkey_unique_column() -> Result<()> {
        let sql = r#"CREATE TABLE t1 (x PRIMARY KEY, y UNIQUE);"#;
        let table = BTreeTable::from_sql(sql, 0)?;
        let indices = [
            Index::automatic_from_primary_key(&table, ("sqlite_autoindex_t1_1".to_string(), 2), 1)?,
            Index::automatic_from_unique(
                &table,
                ("sqlite_autoindex_t1_2".to_string(), 3),
                vec![(1, SortOrder::Asc)],
            )?,
        ];

        assert_eq!(indices[0].name, "sqlite_autoindex_t1_1");
        assert_eq!(indices[0].table_name, "t1");
        assert_eq!(indices[0].root_page, 2);
        assert!(indices[0].unique);
        assert_eq!(indices[0].columns.len(), 1);
        assert_eq!(indices[0].columns[0].name, "x");
        assert!(matches!(indices[0].columns[0].order, SortOrder::Asc));

        assert_eq!(indices[1].name, "sqlite_autoindex_t1_2");
        assert_eq!(indices[1].table_name, "t1");
        assert_eq!(indices[1].root_page, 3);
        assert!(indices[1].unique);
        assert_eq!(indices[1].columns.len(), 1);
        assert_eq!(indices[1].columns[0].name, "y");
        assert!(matches!(indices[1].columns[0].order, SortOrder::Asc));

        Ok(())
    }

    #[test]
    fn test_automatic_index_pkey_many_unique_columns() -> Result<()> {
        let sql = r#"CREATE TABLE t1 (a PRIMARY KEY, b UNIQUE, c, d, UNIQUE(c, d));"#;
        let table = BTreeTable::from_sql(sql, 0)?;
        let auto_indices = [
            ("sqlite_autoindex_t1_1".to_string(), 2),
            ("sqlite_autoindex_t1_2".to_string(), 3),
            ("sqlite_autoindex_t1_3".to_string(), 4),
        ];
        let indices = vec![
            Index::automatic_from_primary_key(&table, ("sqlite_autoindex_t1_1".to_string(), 2), 1)?,
            Index::automatic_from_unique(
                &table,
                ("sqlite_autoindex_t1_2".to_string(), 3),
                vec![(1, SortOrder::Asc)],
            )?,
            Index::automatic_from_unique(
                &table,
                ("sqlite_autoindex_t1_3".to_string(), 4),
                vec![(2, SortOrder::Asc), (3, SortOrder::Asc)],
            )?,
        ];

        assert!(indices.len() == auto_indices.len());

        for (pos, index) in indices.iter().enumerate() {
            let (index_name, root_page) = &auto_indices[pos];
            assert_eq!(index.name, *index_name);
            assert_eq!(index.table_name, "t1");
            assert_eq!(index.root_page, *root_page);
            assert!(index.unique);

            if pos == 0 {
                assert_eq!(index.columns.len(), 1);
                assert_eq!(index.columns[0].name, "a");
            } else if pos == 1 {
                assert_eq!(index.columns.len(), 1);
                assert_eq!(index.columns[0].name, "b");
            } else if pos == 2 {
                assert_eq!(index.columns.len(), 2);
                assert_eq!(index.columns[0].name, "c");
                assert_eq!(index.columns[1].name, "d");
            }

            assert!(matches!(index.columns[0].order, SortOrder::Asc));
        }

        Ok(())
    }

    #[test]
    fn test_automatic_index_unique_set_dedup() -> Result<()> {
        let sql = r#"CREATE TABLE t1 (a, b, UNIQUE(a, b), UNIQUE(a, b));"#;
        let table = BTreeTable::from_sql(sql, 0)?;
        let index = Index::automatic_from_unique(
            &table,
            ("sqlite_autoindex_t1_1".to_string(), 2),
            vec![(0, SortOrder::Asc), (1, SortOrder::Asc)],
        )?;

        assert_eq!(index.name, "sqlite_autoindex_t1_1");
        assert_eq!(index.table_name, "t1");
        assert_eq!(index.root_page, 2);
        assert!(index.unique);
        assert_eq!(index.columns.len(), 2);
        assert_eq!(index.columns[0].name, "a");
        assert!(matches!(index.columns[0].order, SortOrder::Asc));
        assert_eq!(index.columns[1].name, "b");
        assert!(matches!(index.columns[1].order, SortOrder::Asc));

        Ok(())
    }

    #[test]
    fn test_automatic_index_primary_key_is_unique() -> Result<()> {
        let sql = r#"CREATE TABLE t1 (a primary key unique);"#;
        let table = BTreeTable::from_sql(sql, 0)?;
        let index =
            Index::automatic_from_primary_key(&table, ("sqlite_autoindex_t1_1".to_string(), 2), 1)?;

        assert_eq!(index.name, "sqlite_autoindex_t1_1");
        assert_eq!(index.table_name, "t1");
        assert_eq!(index.root_page, 2);
        assert!(index.unique);
        assert_eq!(index.columns.len(), 1);
        assert_eq!(index.columns[0].name, "a");
        assert!(matches!(index.columns[0].order, SortOrder::Asc));

        Ok(())
    }

    #[test]
    fn test_automatic_index_primary_key_is_unique_and_composite() -> Result<()> {
        let sql = r#"CREATE TABLE t1 (a, b, PRIMARY KEY(a, b), UNIQUE(a, b));"#;
        let table = BTreeTable::from_sql(sql, 0)?;
        let index =
            Index::automatic_from_primary_key(&table, ("sqlite_autoindex_t1_1".to_string(), 2), 2)?;

        assert_eq!(index.name, "sqlite_autoindex_t1_1");
        assert_eq!(index.table_name, "t1");
        assert_eq!(index.root_page, 2);
        assert!(index.unique);
        assert_eq!(index.columns.len(), 2);
        assert_eq!(index.columns[0].name, "a");
        assert_eq!(index.columns[1].name, "b");
        assert!(matches!(index.columns[0].order, SortOrder::Asc));

        Ok(())
    }

    #[test]
    fn test_automatic_index_unique_and_a_pk() -> Result<()> {
        let sql = r#"CREATE TABLE t1 (a NUMERIC UNIQUE UNIQUE,  b TEXT PRIMARY KEY)"#;
        let table = BTreeTable::from_sql(sql, 0)?;
        let mut indexes = vec![
            Index::automatic_from_unique(
                &table,
                ("sqlite_autoindex_t1_1".to_string(), 2),
                vec![(0, SortOrder::Asc)],
            )?,
            Index::automatic_from_primary_key(&table, ("sqlite_autoindex_t1_2".to_string(), 3), 1)?,
        ];

        assert!(indexes.len() == 2);
        let index = indexes.pop().unwrap();
        assert_eq!(index.name, "sqlite_autoindex_t1_2");
        assert_eq!(index.table_name, "t1");
        assert_eq!(index.root_page, 3);
        assert!(index.unique);
        assert_eq!(index.columns.len(), 1);
        assert_eq!(index.columns[0].name, "b");
        assert!(matches!(index.columns[0].order, SortOrder::Asc));

        let index = indexes.pop().unwrap();
        assert_eq!(index.name, "sqlite_autoindex_t1_1");
        assert_eq!(index.table_name, "t1");
        assert_eq!(index.root_page, 2);
        assert!(index.unique);
        assert_eq!(index.columns.len(), 1);
        assert_eq!(index.columns[0].name, "a");
        assert!(matches!(index.columns[0].order, SortOrder::Asc));

        Ok(())
    }
}<|MERGE_RESOLUTION|>--- conflicted
+++ resolved
@@ -512,13 +512,9 @@
                 primary_key_columns: Vec::new(),
                 has_rowid: true,
                 is_strict: false,
-<<<<<<< HEAD
                 has_autoincrement: false,
 
-                unique_sets: None,
-=======
                 unique_sets: vec![],
->>>>>>> 6a992e55
             })));
 
             self.add_materialized_view(incremental_view, table, sql);
@@ -834,12 +830,8 @@
     pub columns: Vec<Column>,
     pub has_rowid: bool,
     pub is_strict: bool,
-<<<<<<< HEAD
     pub has_autoincrement: bool,
-    pub unique_sets: Option<Vec<Vec<(String, SortOrder)>>>,
-=======
     pub unique_sets: Vec<UniqueSet>,
->>>>>>> 6a992e55
 }
 
 impl BTreeTable {
