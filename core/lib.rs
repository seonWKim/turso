#![allow(clippy::arc_with_non_send_sync)]

mod assert;
mod error;
mod ext;
mod fast_lock;
mod function;
mod functions;
mod incremental;
mod info;
mod io;
#[cfg(feature = "json")]
mod json;
pub mod mvcc;
mod parameters;
mod pragma;
mod pseudo;
pub mod result;
mod schema;
#[cfg(feature = "series")]
mod series;
pub mod state_machine;
pub mod storage;
#[allow(dead_code)]
#[cfg(feature = "time")]
mod time;
mod translate;
pub mod types;
mod util;
#[cfg(feature = "uuid")]
mod uuid;
mod vdbe;
mod vector;
mod vtab;

#[cfg(feature = "fuzz")]
pub mod numeric;

#[cfg(not(feature = "fuzz"))]
mod numeric;

use crate::incremental::view::AllViewsTxState;
use crate::storage::encryption::CipherMode;
use crate::translate::optimizer::optimize_plan;
use crate::translate::pragma::TURSO_CDC_DEFAULT_TABLE_NAME;
#[cfg(all(feature = "fs", feature = "conn_raw_api"))]
use crate::types::{WalFrameInfo, WalState};
#[cfg(feature = "fs")]
use crate::util::{OpenMode, OpenOptions};
use crate::vdbe::metrics::ConnectionMetrics;
use crate::vtab::VirtualTable;
use core::str;
pub use error::{CompletionError, LimboError};
pub use io::clock::{Clock, Instant};
#[cfg(all(feature = "fs", target_family = "unix"))]
pub use io::UnixIO;
#[cfg(all(feature = "fs", target_os = "linux", feature = "io_uring"))]
pub use io::UringIO;
pub use io::{
    Buffer, Completion, CompletionType, File, MemoryIO, OpenFlags, PlatformIO, SyscallIO,
    WriteCompletion, IO,
};
use parking_lot::RwLock;
use schema::Schema;
use std::{
    borrow::Cow,
    cell::{Cell, RefCell},
    collections::HashMap,
    fmt::{self, Display},
    io::Write,
    num::NonZero,
    ops::Deref,
    rc::Rc,
    sync::{
        atomic::{AtomicUsize, Ordering},
        Arc, LazyLock, Mutex, Weak,
    },
};
#[cfg(feature = "fs")]
use storage::database::DatabaseFile;
pub use storage::database::IOContext;
pub use storage::encryption::{EncryptionContext, EncryptionKey};
use storage::page_cache::PageCache;
use storage::pager::{AtomicDbState, DbState};
use storage::sqlite3_ondisk::PageSize;
pub use storage::{
    buffer_pool::BufferPool,
    database::DatabaseStorage,
    pager::PageRef,
    pager::{Page, Pager},
    wal::{CheckpointMode, CheckpointResult, Wal, WalFile, WalFileShared},
};
use tracing::{instrument, Level};
use translate::select::prepare_select_plan;
use turso_macros::match_ignore_ascii_case;
use turso_parser::{ast, ast::Cmd, parser::Parser};
use types::IOResult;
pub use types::RefValue;
pub use types::Value;
use util::parse_schema_rows;
pub use util::IOExt;
use vdbe::builder::TableRefIdCounter;
pub use vdbe::{builder::QueryMode, explain::EXPLAIN_COLUMNS, explain::EXPLAIN_QUERY_PLAN_COLUMNS};

/// Configuration for database features
#[derive(Debug, Clone, Copy, PartialEq, Eq)]
pub struct DatabaseOpts {
    pub enable_mvcc: bool,
    pub enable_indexes: bool,
    pub enable_views: bool,
    pub enable_strict: bool,
}

impl Default for DatabaseOpts {
    fn default() -> Self {
        Self {
            enable_mvcc: false,
            enable_indexes: true,
            enable_views: false,
            enable_strict: false,
        }
    }
}

impl DatabaseOpts {
    pub fn new() -> Self {
        Self::default()
    }

    pub fn with_mvcc(mut self, enable: bool) -> Self {
        self.enable_mvcc = enable;
        self
    }

    pub fn with_indexes(mut self, enable: bool) -> Self {
        self.enable_indexes = enable;
        self
    }

    pub fn with_views(mut self, enable: bool) -> Self {
        self.enable_views = enable;
        self
    }

    pub fn with_strict(mut self, enable: bool) -> Self {
        self.enable_strict = enable;
        self
    }
}

pub type Result<T, E = LimboError> = std::result::Result<T, E>;

#[derive(Clone, Copy, PartialEq, Eq, Debug)]
enum TransactionState {
    Write { schema_did_change: bool },
    Read,
    PendingUpgrade,
    None,
}

#[derive(Clone, Copy, PartialEq, Eq, Debug)]
pub enum SyncMode {
    Off = 0,
    Full = 2,
}

pub(crate) type MvStore = mvcc::MvStore<mvcc::LocalClock>;

pub(crate) type MvCursor = mvcc::cursor::MvccLazyCursor<mvcc::LocalClock>;

/// The database manager ensures that there is a single, shared
/// `Database` object per a database file. We need because it is not safe
/// to have multiple independent WAL files open because coordination
/// happens at process-level POSIX file advisory locks.
static DATABASE_MANAGER: LazyLock<Mutex<HashMap<String, Weak<Database>>>> =
    LazyLock::new(|| Mutex::new(HashMap::new()));

/// The `Database` object contains per database file state that is shared
/// between multiple connections.
pub struct Database {
    mv_store: Option<Arc<MvStore>>,
    schema: Mutex<Arc<Schema>>,
    db_file: Arc<dyn DatabaseStorage>,
    path: String,
    wal_path: String,
    pub io: Arc<dyn IO>,
    buffer_pool: Arc<BufferPool>,
    // Shared structures of a Database are the parts that are common to multiple threads that might
    // create DB connections.
    _shared_page_cache: Arc<RwLock<PageCache>>,
    shared_wal: Arc<RwLock<WalFileShared>>,
    db_state: Arc<AtomicDbState>,
    init_lock: Arc<Mutex<()>>,
    open_flags: OpenFlags,
    builtin_syms: RefCell<SymbolTable>,
    opts: DatabaseOpts,
    n_connections: AtomicUsize,
}

unsafe impl Send for Database {}
unsafe impl Sync for Database {}

impl fmt::Debug for Database {
    fn fmt(&self, f: &mut fmt::Formatter<'_>) -> fmt::Result {
        let mut debug_struct = f.debug_struct("Database");
        debug_struct
            .field("path", &self.path)
            .field("open_flags", &self.open_flags);

        // Database state information
        let db_state_value = match self.db_state.get() {
            DbState::Uninitialized => "uninitialized".to_string(),
            DbState::Initializing => "initializing".to_string(),
            DbState::Initialized => "initialized".to_string(),
        };
        debug_struct.field("db_state", &db_state_value);

        let mv_store_status = if self.mv_store.is_some() {
            "present"
        } else {
            "none"
        };
        debug_struct.field("mv_store", &mv_store_status);

        let init_lock_status = if self.init_lock.try_lock().is_ok() {
            "unlocked"
        } else {
            "locked"
        };
        debug_struct.field("init_lock", &init_lock_status);

        let wal_status = match self.shared_wal.try_read() {
            Some(wal) if wal.enabled.load(Ordering::Relaxed) => "enabled",
            Some(_) => "disabled",
            None => "locked_for_write",
        };
        debug_struct.field("wal_state", &wal_status);

        // Page cache info (just basic stats, not full contents)
        let cache_info = match self._shared_page_cache.try_read() {
            Some(cache) => format!("( capacity {}, used: {} )", cache.capacity(), cache.len()),
            None => "locked".to_string(),
        };
        debug_struct.field("page_cache", &cache_info);

        debug_struct.field(
            "n_connections",
            &self
                .n_connections
                .load(std::sync::atomic::Ordering::Relaxed),
        );
        debug_struct.finish()
    }
}

impl Database {
    #[cfg(feature = "fs")]
    pub fn open_file(
        io: Arc<dyn IO>,
        path: &str,
        enable_mvcc: bool,
        enable_indexes: bool,
    ) -> Result<Arc<Database>> {
        Self::open_file_with_flags(
            io,
            path,
            OpenFlags::default(),
            DatabaseOpts::new()
                .with_mvcc(enable_mvcc)
                .with_indexes(enable_indexes),
        )
    }

    #[cfg(feature = "fs")]
    pub fn open_file_with_flags(
        io: Arc<dyn IO>,
        path: &str,
        flags: OpenFlags,
        opts: DatabaseOpts,
    ) -> Result<Arc<Database>> {
        let file = io.open_file(path, flags, true)?;
        let db_file = Arc::new(DatabaseFile::new(file));
        Self::open_with_flags(io, path, db_file, flags, opts)
    }

    #[allow(clippy::arc_with_non_send_sync)]
    pub fn open(
        io: Arc<dyn IO>,
        path: &str,
        db_file: Arc<dyn DatabaseStorage>,
        enable_mvcc: bool,
        enable_indexes: bool,
    ) -> Result<Arc<Database>> {
        Self::open_with_flags(
            io,
            path,
            db_file,
            OpenFlags::default(),
            DatabaseOpts::new()
                .with_mvcc(enable_mvcc)
                .with_indexes(enable_indexes),
        )
    }

    #[allow(clippy::arc_with_non_send_sync)]
    pub fn open_with_flags(
        io: Arc<dyn IO>,
        path: &str,
        db_file: Arc<dyn DatabaseStorage>,
        flags: OpenFlags,
        opts: DatabaseOpts,
    ) -> Result<Arc<Database>> {
        // turso-sync-engine create 2 databases with different names in the same IO if MemoryIO is used
        // in this case we need to bypass registry (as this is MemoryIO DB) but also preserve original distinction in names (e.g. :memory:-draft and :memory:-synced)
        if path.starts_with(":memory:") {
            return Self::open_with_flags_bypass_registry_internal(
                io,
                path,
                &format!("{path}-wal"),
                db_file,
                flags,
                opts,
            );
        }

        let mut registry = DATABASE_MANAGER.lock().unwrap();

        let canonical_path = std::fs::canonicalize(path)
            .ok()
            .and_then(|p| p.to_str().map(|s| s.to_string()))
            .unwrap_or_else(|| path.to_string());

        if let Some(db) = registry.get(&canonical_path).and_then(Weak::upgrade) {
            return Ok(db);
        }
        let db = Self::open_with_flags_bypass_registry_internal(
            io,
            path,
            &format!("{path}-wal"),
            db_file,
            flags,
            opts,
        )?;
        registry.insert(canonical_path, Arc::downgrade(&db));
        Ok(db)
    }

    #[allow(clippy::arc_with_non_send_sync)]
    #[cfg(all(feature = "fs", feature = "conn_raw_api"))]
    pub fn open_with_flags_bypass_registry(
        io: Arc<dyn IO>,
        path: &str,
        wal_path: &str,
        db_file: Arc<dyn DatabaseStorage>,
        flags: OpenFlags,
        opts: DatabaseOpts,
    ) -> Result<Arc<Database>> {
        Self::open_with_flags_bypass_registry_internal(io, path, wal_path, db_file, flags, opts)
    }

    #[allow(clippy::arc_with_non_send_sync)]
    fn open_with_flags_bypass_registry_internal(
        io: Arc<dyn IO>,
        path: &str,
        wal_path: &str,
        db_file: Arc<dyn DatabaseStorage>,
        flags: OpenFlags,
        opts: DatabaseOpts,
    ) -> Result<Arc<Database>> {
        let shared_wal = WalFileShared::open_shared_if_exists(&io, wal_path)?;

        let mv_store = if opts.enable_mvcc {
            Some(Arc::new(MvStore::new(
                mvcc::LocalClock::new(),
                mvcc::persistent_storage::Storage::new_noop(),
            )))
        } else {
            None
        };

        let db_size = db_file.size()?;
        let db_state = if db_size == 0 {
            DbState::Uninitialized
        } else {
            DbState::Initialized
        };

        let shared_page_cache = Arc::new(RwLock::new(PageCache::default()));
        let syms = SymbolTable::new();
        let arena_size = if std::env::var("TESTING").is_ok_and(|v| v.eq_ignore_ascii_case("true")) {
            BufferPool::TEST_ARENA_SIZE
        } else {
            BufferPool::DEFAULT_ARENA_SIZE
        };
        // opts is now passed as parameter
        let db = Arc::new(Database {
            mv_store,
            path: path.to_string(),
            wal_path: wal_path.to_string(),
            schema: Mutex::new(Arc::new(Schema::new(opts.enable_indexes))),
            _shared_page_cache: shared_page_cache.clone(),
            shared_wal,
            db_file,
            builtin_syms: syms.into(),
            io: io.clone(),
            open_flags: flags,
            db_state: Arc::new(AtomicDbState::new(db_state)),
            init_lock: Arc::new(Mutex::new(())),
            opts,
            buffer_pool: BufferPool::begin_init(&io, arena_size),
            n_connections: AtomicUsize::new(0),
        });
        db.register_global_builtin_extensions()
            .expect("unable to register global extensions");

        // Check: https://github.com/tursodatabase/turso/pull/1761#discussion_r2154013123
        if db_state.is_initialized() {
            // parse schema
            let conn = db.connect()?;

            let syms = conn.syms.borrow();
            let pager = conn.pager.borrow().clone();

            db.with_schema_mut(|schema| {
                let header_schema_cookie = pager
                    .io
                    .block(|| pager.with_header(|header| header.schema_cookie.get()))?;
                schema.schema_version = header_schema_cookie;
                let result = schema
                    .make_from_btree(None, pager.clone(), &syms)
                    .or_else(|e| {
                        pager.end_read_tx()?;
                        Err(e)
                    });
                if let Err(LimboError::ExtensionError(e)) = result {
                    // this means that a vtab exists and we no longer have the module loaded. we print
                    // a warning to the user to load the module
                    eprintln!("Warning: {e}");
                }
                Ok(())
            })?;
        }
        Ok(db)
    }

    #[instrument(skip_all, level = Level::INFO)]
    pub fn connect(self: &Arc<Database>) -> Result<Arc<Connection>> {
        let pager = self.init_pager(None)?;

        let page_size = pager.page_size.get().expect("page size not set");

        let default_cache_size = pager
            .io
            .block(|| pager.with_header(|header| header.default_page_cache_size))
            .unwrap_or_default()
            .get();

        let conn = Arc::new(Connection {
            _db: self.clone(),
            pager: RefCell::new(Rc::new(pager)),
            schema: RefCell::new(
                self.schema
                    .lock()
                    .map_err(|_| LimboError::SchemaLocked)?
                    .clone(),
            ),
            database_schemas: RefCell::new(std::collections::HashMap::new()),
            auto_commit: Cell::new(true),
            mv_transactions: RefCell::new(Vec::new()),
            transaction_state: Cell::new(TransactionState::None),
            last_insert_rowid: Cell::new(0),
            last_change: Cell::new(0),
            total_changes: Cell::new(0),
            syms: RefCell::new(SymbolTable::new()),
            _shared_cache: false,
            cache_size: Cell::new(default_cache_size),
            page_size: Cell::new(page_size),
            wal_auto_checkpoint_disabled: Cell::new(false),
            capture_data_changes: RefCell::new(CaptureDataChangesMode::Off),
            closed: Cell::new(false),
            attached_databases: RefCell::new(DatabaseCatalog::new()),
            query_only: Cell::new(false),
            mv_tx_id: Cell::new(None),
            view_transaction_states: AllViewsTxState::new(),
            metrics: RefCell::new(ConnectionMetrics::new()),
            is_nested_stmt: Cell::new(false),
            encryption_key: RefCell::new(None),
            encryption_cipher_mode: Cell::new(None),
            sync_mode: Cell::new(SyncMode::Full),
        });
        self.n_connections
            .fetch_add(1, std::sync::atomic::Ordering::Relaxed);
        let builtin_syms = self.builtin_syms.borrow();
        // add built-in extensions symbols to the connection to prevent having to load each time
        conn.syms.borrow_mut().extend(&builtin_syms);
        Ok(conn)
    }

    pub fn is_readonly(&self) -> bool {
        self.open_flags.contains(OpenFlags::ReadOnly)
    }

    /// If we do not have a physical WAL file, but we know the database file is initialized on disk,
    /// we need to read the page_size from the database header.
    fn read_page_size_from_db_header(&self) -> Result<PageSize> {
        turso_assert!(
            self.db_state.is_initialized(),
            "read_page_size_from_db_header called on uninitialized database"
        );
        turso_assert!(
            PageSize::MIN % 512 == 0,
            "header read must be a multiple of 512 for O_DIRECT"
        );
        let buf = Arc::new(Buffer::new_temporary(PageSize::MIN as usize));
        let c = Completion::new_read(buf.clone(), move |_res| {});
        let c = self.db_file.read_header(c)?;
        self.io.wait_for_completion(c)?;
        let page_size = u16::from_be_bytes(buf.as_slice()[16..18].try_into().unwrap());
        let page_size = PageSize::new_from_header_u16(page_size)?;
        Ok(page_size)
    }

    /// Read the page size in order of preference:
    /// 1. From the WAL header if it exists and is initialized
    /// 2. From the database header if the database is initialized
    ///
    /// Otherwise, fall back to, in order of preference:
    /// 1. From the requested page size if it is provided
    /// 2. PageSize::default(), i.e. 4096
    fn determine_actual_page_size(
        &self,
        shared_wal: &WalFileShared,
        requested_page_size: Option<usize>,
    ) -> Result<PageSize> {
        if shared_wal.enabled.load(Ordering::Relaxed) {
            let size_in_wal = shared_wal.page_size();
            if size_in_wal != 0 {
                let Some(page_size) = PageSize::new(size_in_wal) else {
                    bail_corrupt_error!("invalid page size in WAL: {size_in_wal}");
                };
                return Ok(page_size);
            }
        }
        if self.db_state.is_initialized() {
            Ok(self.read_page_size_from_db_header()?)
        } else {
            let Some(size) = requested_page_size else {
                return Ok(PageSize::default());
            };
            let Some(page_size) = PageSize::new(size as u32) else {
                bail_corrupt_error!("invalid requested page size: {size}");
            };
            Ok(page_size)
        }
    }

    fn init_pager(&self, requested_page_size: Option<usize>) -> Result<Pager> {
        // Check if WAL is enabled
        let shared_wal = self.shared_wal.read();
        if shared_wal.enabled.load(Ordering::Relaxed) {
            let page_size = self.determine_actual_page_size(&shared_wal, requested_page_size)?;
            drop(shared_wal);

            let buffer_pool = self.buffer_pool.clone();
            if self.db_state.is_initialized() {
                buffer_pool.finalize_with_page_size(page_size.get() as usize)?;
            }

            let db_state = self.db_state.clone();
            let wal = Rc::new(RefCell::new(WalFile::new(
                self.io.clone(),
                self.shared_wal.clone(),
                buffer_pool.clone(),
            )));
            let pager = Pager::new(
                self.db_file.clone(),
                Some(wal),
                self.io.clone(),
                Arc::new(RwLock::new(PageCache::default())),
                buffer_pool.clone(),
                db_state,
                self.init_lock.clone(),
            )?;
            pager.page_size.set(Some(page_size));
            return Ok(pager);
        }
        let page_size = self.determine_actual_page_size(&shared_wal, requested_page_size)?;
        drop(shared_wal);

        let buffer_pool = self.buffer_pool.clone();

        if self.db_state.is_initialized() {
            buffer_pool.finalize_with_page_size(page_size.get() as usize)?;
        }

        // No existing WAL; create one.
        let db_state = self.db_state.clone();
        let mut pager = Pager::new(
            self.db_file.clone(),
            None,
            self.io.clone(),
            Arc::new(RwLock::new(PageCache::default())),
            buffer_pool.clone(),
            db_state,
            Arc::new(Mutex::new(())),
        )?;

        pager.page_size.set(Some(page_size));
        let file = self
            .io
            .open_file(&self.wal_path, OpenFlags::Create, false)?;

        // Enable WAL in the existing shared instance
        {
            let mut shared_wal = self.shared_wal.write();
            shared_wal.create(file)?;
        }

        let wal = Rc::new(RefCell::new(WalFile::new(
            self.io.clone(),
            self.shared_wal.clone(),
            buffer_pool,
        )));
        pager.set_wal(wal);

        Ok(pager)
    }

    #[cfg(feature = "fs")]
    pub fn io_for_path(path: &str) -> Result<Arc<dyn IO>> {
        use crate::util::MEMORY_PATH;
        let io: Arc<dyn IO> = match path.trim() {
            MEMORY_PATH => Arc::new(MemoryIO::new()),
            _ => Arc::new(PlatformIO::new()?),
        };
        Ok(io)
    }

    #[cfg(feature = "fs")]
    pub fn io_for_vfs<S: AsRef<str> + std::fmt::Display>(vfs: S) -> Result<Arc<dyn IO>> {
        let vfsmods = ext::add_builtin_vfs_extensions(None)?;
        let io: Arc<dyn IO> = match vfsmods
            .iter()
            .find(|v| v.0 == vfs.as_ref())
            .map(|v| v.1.clone())
        {
            Some(vfs) => vfs,
            None => match vfs.as_ref() {
                "memory" => Arc::new(MemoryIO::new()),
                "syscall" => Arc::new(SyscallIO::new()?),
                #[cfg(all(target_os = "linux", feature = "io_uring"))]
                "io_uring" => Arc::new(UringIO::new()?),
                other => {
                    return Err(LimboError::InvalidArgument(format!("no such VFS: {other}")));
                }
            },
        };
        Ok(io)
    }

    /// Open a new database file with optionally specifying a VFS without an existing database
    /// connection and symbol table to register extensions.
    #[cfg(feature = "fs")]
    #[allow(clippy::arc_with_non_send_sync)]
    pub fn open_new<S>(
        path: &str,
        vfs: Option<S>,
        flags: OpenFlags,
        opts: DatabaseOpts,
    ) -> Result<(Arc<dyn IO>, Arc<Database>)>
    where
        S: AsRef<str> + std::fmt::Display,
    {
        let io = vfs
            .map(|vfs| Self::io_for_vfs(vfs))
            .or_else(|| Some(Self::io_for_path(path)))
            .transpose()?
            .unwrap();
        let db = Self::open_file_with_flags(io.clone(), path, flags, opts)?;
        Ok((io, db))
    }

    #[inline]
    pub(crate) fn with_schema_mut<T>(&self, f: impl FnOnce(&mut Schema) -> Result<T>) -> Result<T> {
        let mut schema_ref = self.schema.lock().map_err(|_| LimboError::SchemaLocked)?;
        let schema = Arc::make_mut(&mut *schema_ref);
        f(schema)
    }
    pub(crate) fn clone_schema(&self) -> Result<Arc<Schema>> {
        let schema = self.schema.lock().map_err(|_| LimboError::SchemaLocked)?;
        Ok(schema.clone())
    }

    pub(crate) fn update_schema_if_newer(&self, another: Arc<Schema>) -> Result<()> {
        let mut schema = self.schema.lock().map_err(|_| LimboError::SchemaLocked)?;
        if schema.schema_version < another.schema_version {
            tracing::debug!(
                "DB schema is outdated: {} < {}",
                schema.schema_version,
                another.schema_version
            );
            *schema = another;
        } else {
            tracing::debug!(
                "DB schema is up to date: {} >= {}",
                schema.schema_version,
                another.schema_version
            );
        }
        Ok(())
    }

    pub fn get_mv_store(&self) -> Option<&Arc<MvStore>> {
        self.mv_store.as_ref()
    }

    pub fn experimental_views_enabled(&self) -> bool {
        self.opts.enable_views
    }

    pub fn experimental_strict_enabled(&self) -> bool {
        self.opts.enable_strict
    }
}

#[derive(Debug, Clone, Eq, PartialEq)]
pub enum CaptureDataChangesMode {
    Off,
    Id { table: String },
    Before { table: String },
    After { table: String },
    Full { table: String },
}

impl CaptureDataChangesMode {
    pub fn parse(value: &str) -> Result<CaptureDataChangesMode> {
        let (mode, table) = value
            .split_once(",")
            .unwrap_or((value, TURSO_CDC_DEFAULT_TABLE_NAME));
        match mode {
            "off" => Ok(CaptureDataChangesMode::Off),
            "id" => Ok(CaptureDataChangesMode::Id { table: table.to_string() }),
            "before" => Ok(CaptureDataChangesMode::Before { table: table.to_string() }),
            "after" => Ok(CaptureDataChangesMode::After { table: table.to_string() }),
            "full" => Ok(CaptureDataChangesMode::Full { table: table.to_string() }),
            _ => Err(LimboError::InvalidArgument(
                "unexpected pragma value: expected '<mode>' or '<mode>,<cdc-table-name>' parameter where mode is one of off|id|before|after|full".to_string(),
            ))
        }
    }
    pub fn has_updates(&self) -> bool {
        matches!(self, CaptureDataChangesMode::Full { .. })
    }
    pub fn has_after(&self) -> bool {
        matches!(
            self,
            CaptureDataChangesMode::After { .. } | CaptureDataChangesMode::Full { .. }
        )
    }
    pub fn has_before(&self) -> bool {
        matches!(
            self,
            CaptureDataChangesMode::Before { .. } | CaptureDataChangesMode::Full { .. }
        )
    }
    pub fn mode_name(&self) -> &str {
        match self {
            CaptureDataChangesMode::Off => "off",
            CaptureDataChangesMode::Id { .. } => "id",
            CaptureDataChangesMode::Before { .. } => "before",
            CaptureDataChangesMode::After { .. } => "after",
            CaptureDataChangesMode::Full { .. } => "full",
        }
    }
    pub fn table(&self) -> Option<&str> {
        match self {
            CaptureDataChangesMode::Off => None,
            CaptureDataChangesMode::Id { table }
            | CaptureDataChangesMode::Before { table }
            | CaptureDataChangesMode::After { table }
            | CaptureDataChangesMode::Full { table } => Some(table.as_str()),
        }
    }
}

// Optimized for fast get() operations and supports unlimited attached databases.
struct DatabaseCatalog {
    name_to_index: HashMap<String, usize>,
    allocated: Vec<u64>,
    index_to_data: HashMap<usize, (Arc<Database>, Rc<Pager>)>,
}

#[allow(unused)]
impl DatabaseCatalog {
    fn new() -> Self {
        Self {
            name_to_index: HashMap::new(),
            index_to_data: HashMap::new(),
            allocated: vec![3], // 0 | 1, as those are reserved for main and temp
        }
    }

    fn get_database_by_index(&self, index: usize) -> Option<Arc<Database>> {
        self.index_to_data
            .get(&index)
            .map(|(db, _pager)| db.clone())
    }

    fn get_database_by_name(&self, s: &str) -> Option<(usize, Arc<Database>)> {
        match self.name_to_index.get(s) {
            None => None,
            Some(idx) => self
                .index_to_data
                .get(idx)
                .map(|(db, _pager)| (*idx, db.clone())),
        }
    }

    fn get_pager_by_index(&self, idx: &usize) -> Rc<Pager> {
        let (_db, pager) = self
            .index_to_data
            .get(idx)
            .expect("If we are looking up a database by index, it must exist.");
        pager.clone()
    }

    fn add(&mut self, s: &str) -> usize {
        assert_eq!(self.name_to_index.get(s), None);

        let index = self.allocate_index();
        self.name_to_index.insert(s.to_string(), index);
        index
    }

    fn insert(&mut self, s: &str, data: (Arc<Database>, Rc<Pager>)) -> usize {
        let idx = self.add(s);
        self.index_to_data.insert(idx, data);
        idx
    }

    fn remove(&mut self, s: &str) -> Option<usize> {
        if let Some(index) = self.name_to_index.remove(s) {
            // Should be impossible to remove main or temp.
            assert!(index >= 2);
            self.deallocate_index(index);
            self.index_to_data.remove(&index);
            Some(index)
        } else {
            None
        }
    }

    #[inline(always)]
    fn deallocate_index(&mut self, index: usize) {
        let word_idx = index / 64;
        let bit_idx = index % 64;

        if word_idx < self.allocated.len() {
            self.allocated[word_idx] &= !(1u64 << bit_idx);
        }
    }

    fn allocate_index(&mut self) -> usize {
        for word_idx in 0..self.allocated.len() {
            let word = self.allocated[word_idx];

            if word != u64::MAX {
                let free_bit = Self::find_first_zero_bit(word);
                let index = word_idx * 64 + free_bit;

                self.allocated[word_idx] |= 1u64 << free_bit;

                return index;
            }
        }

        // Need to expand bitmap
        let word_idx = self.allocated.len();
        self.allocated.push(1u64); // Mark first bit as allocated
        word_idx * 64
    }

    #[inline(always)]
    fn find_first_zero_bit(word: u64) -> usize {
        // Invert to find first zero as first one
        let inverted = !word;

        // Use trailing zeros count (compiles to single instruction on most CPUs)
        inverted.trailing_zeros() as usize
    }
}

pub struct Connection {
    _db: Arc<Database>,
    pager: RefCell<Rc<Pager>>,
    schema: RefCell<Arc<Schema>>,
    /// Per-database schema cache (database_index -> schema)
    /// Loaded lazily to avoid copying all schemas on connection open
    database_schemas: RefCell<std::collections::HashMap<usize, Arc<Schema>>>,
    /// Whether to automatically commit transaction
    auto_commit: Cell<bool>,
    /// Transactions that are in progress.
    mv_transactions: RefCell<Vec<crate::mvcc::database::TxID>>,
    transaction_state: Cell<TransactionState>,
    last_insert_rowid: Cell<i64>,
    last_change: Cell<i64>,
    total_changes: Cell<i64>,
    syms: RefCell<SymbolTable>,
    _shared_cache: bool,
    cache_size: Cell<i32>,
    /// page size used for an uninitialized database or the next vacuum command.
    /// it's not always equal to the current page size of the database
    page_size: Cell<PageSize>,
    /// Disable automatic checkpoint behaviour when DB is shutted down or WAL reach certain size
    /// Client still can manually execute PRAGMA wal_checkpoint(...) commands
    wal_auto_checkpoint_disabled: Cell<bool>,
    capture_data_changes: RefCell<CaptureDataChangesMode>,
    closed: Cell<bool>,
    /// Attached databases
    attached_databases: RefCell<DatabaseCatalog>,
    query_only: Cell<bool>,
    pub(crate) mv_tx_id: Cell<Option<crate::mvcc::database::TxID>>,

    /// Per-connection view transaction states for uncommitted changes. This represents
    /// one entry per view that was touched in the transaction.
    view_transaction_states: AllViewsTxState,
    /// Connection-level metrics aggregation
    pub metrics: RefCell<ConnectionMetrics>,
    /// Whether the connection is executing a statement initiated by another statement.
    /// Generally this is only true for ParseSchema.
    is_nested_stmt: Cell<bool>,
    encryption_key: RefCell<Option<EncryptionKey>>,
    encryption_cipher_mode: Cell<Option<CipherMode>>,
    sync_mode: Cell<SyncMode>,
}

impl Drop for Connection {
    fn drop(&mut self) {
        if !self.closed.get() {
            // if connection wasn't properly closed, decrement the connection counter
            self._db
                .n_connections
                .fetch_sub(1, std::sync::atomic::Ordering::Relaxed);
        }
    }
}

impl Connection {
    #[instrument(skip_all, level = Level::INFO)]
    pub fn prepare(self: &Arc<Connection>, sql: impl AsRef<str>) -> Result<Statement> {
        if self.closed.get() {
            return Err(LimboError::InternalError("Connection closed".to_string()));
        }
        if sql.as_ref().is_empty() {
            return Err(LimboError::InvalidArgument(
                "The supplied SQL string contains no statements".to_string(),
            ));
        }

        let sql = sql.as_ref();
        tracing::trace!("Preparing: {}", sql);
        let mut parser = Parser::new(sql.as_bytes());
        let cmd = parser.next_cmd()?;
        let syms = self.syms.borrow();
        let cmd = cmd.expect("Successful parse on nonempty input string should produce a command");
        let byte_offset_end = parser.offset();
        let input = str::from_utf8(&sql.as_bytes()[..byte_offset_end])
            .unwrap()
            .trim();
        self.maybe_update_schema()?;
        let pager = self.pager.borrow().clone();
        let mode = QueryMode::new(&cmd);
        let (Cmd::Stmt(stmt) | Cmd::Explain(stmt) | Cmd::ExplainQueryPlan(stmt)) = cmd;
        let program = translate::translate(
            self.schema.borrow().deref(),
            stmt,
            pager.clone(),
            self.clone(),
            &syms,
            mode,
            input,
        )?;
        Ok(Statement::new(
            program,
            self._db.mv_store.clone(),
            pager,
            mode,
        ))
    }

    /// Parse schema from scratch if version of schema for the connection differs from the schema cookie in the root page
    /// This function must be called outside of any transaction because internally it will start transaction session by itself
    #[allow(dead_code)]
    fn maybe_reparse_schema(self: &Arc<Connection>) -> Result<()> {
        let pager = self.pager.borrow().clone();

        // first, quickly read schema_version from the root page in order to check if schema changed
        pager.begin_read_tx()?;
        let on_disk_schema_version = pager
            .io
            .block(|| pager.with_header(|header| header.schema_cookie));

        let on_disk_schema_version = match on_disk_schema_version {
            Ok(db_schema_version) => db_schema_version.get(),
            Err(LimboError::Page1NotAlloc) => {
                // this means this is a fresh db, so return a schema version of 0
                0
            }
            Err(err) => {
                pager.end_read_tx().expect("read txn must be finished");
                return Err(err);
            }
        };
        pager.end_read_tx().expect("read txn must be finished");

        let db_schema_version = self._db.schema.lock().unwrap().schema_version;
        tracing::debug!(
            "path: {}, db_schema_version={} vs on_disk_schema_version={}",
            self._db.path,
            db_schema_version,
            on_disk_schema_version
        );
        // if schema_versions matches - exit early
        if db_schema_version == on_disk_schema_version {
            return Ok(());
        }
        // maybe_reparse_schema must be called outside of any transaction
        turso_assert!(
            self.transaction_state.get() == TransactionState::None,
            "unexpected start transaction"
        );
        // start read transaction manually, because we will read schema cookie once again and
        // we must be sure that it will consistent with schema content
        //
        // from now on we must be very careful with errors propagation
        // in order to not accidentally keep read transaction opened
        pager.begin_read_tx()?;
        self.transaction_state.replace(TransactionState::Read);

        let reparse_result = self.reparse_schema();

        let previous = self.transaction_state.replace(TransactionState::None);
        turso_assert!(
            matches!(previous, TransactionState::None | TransactionState::Read),
            "unexpected end transaction state"
        );
        // close opened transaction if it was kept open
        // (in most cases, it will be automatically closed if stmt was executed properly)
        if previous == TransactionState::Read {
            pager.end_read_tx().expect("read txn must be finished");
        }

        reparse_result?;

        let schema = self.schema.borrow().clone();
        self._db.update_schema_if_newer(schema)
    }

    fn reparse_schema(self: &Arc<Connection>) -> Result<()> {
        let pager = self.pager.borrow().clone();

        // read cookie before consuming statement program - otherwise we can end up reading cookie with closed transaction state
        let cookie = pager
            .io
            .block(|| pager.with_header(|header| header.schema_cookie))?
            .get();

        // create fresh schema as some objects can be deleted
        let mut fresh = Schema::new(self.schema.borrow().indexes_enabled);
        fresh.schema_version = cookie;

        // Preserve existing views to avoid expensive repopulation.
        // TODO: We may not need to do this if we materialize our views.
        let existing_views = self.schema.borrow().incremental_views.clone();

        // TODO: this is hack to avoid a cyclical problem with schema reprepare
        // The problem here is that we prepare a statement here, but when the statement tries
        // to execute it, it first checks the schema cookie to see if it needs to reprepare the statement.
        // But in this occasion it will always reprepare, and we get an error. So we trick the statement by swapping our schema
        // with a new clean schema that has the same header cookie.
        self.with_schema_mut(|schema| {
            *schema = fresh.clone();
        });

        let stmt = self.prepare("SELECT * FROM sqlite_schema")?;

        // TODO: This function below is synchronous, make it async
        parse_schema_rows(stmt, &mut fresh, &self.syms.borrow(), None, existing_views)?;

        tracing::debug!(
            "reparse_schema: schema_version={}, tables={:?}",
            fresh.schema_version,
            fresh.tables.keys()
        );
        self.with_schema_mut(|schema| {
            *schema = fresh;
        });
        Result::Ok(())
    }

    #[instrument(skip_all, level = Level::INFO)]
    pub fn prepare_execute_batch(self: &Arc<Connection>, sql: impl AsRef<str>) -> Result<()> {
        if self.closed.get() {
            return Err(LimboError::InternalError("Connection closed".to_string()));
        }
        if sql.as_ref().is_empty() {
            return Err(LimboError::InvalidArgument(
                "The supplied SQL string contains no statements".to_string(),
            ));
        }
        self.maybe_update_schema()?;
        let sql = sql.as_ref();
        tracing::trace!("Preparing and executing batch: {}", sql);
        let mut parser = Parser::new(sql.as_bytes());
        while let Some(cmd) = parser.next_cmd()? {
            let syms = self.syms.borrow();
            let pager = self.pager.borrow().clone();
            let byte_offset_end = parser.offset();
            let input = str::from_utf8(&sql.as_bytes()[..byte_offset_end])
                .unwrap()
                .trim();
            let mode = QueryMode::new(&cmd);
            let (Cmd::Stmt(stmt) | Cmd::Explain(stmt) | Cmd::ExplainQueryPlan(stmt)) = cmd;
            let program = translate::translate(
                self.schema.borrow().deref(),
                stmt,
                pager.clone(),
                self.clone(),
                &syms,
                mode,
                input,
            )?;
            Statement::new(program, self._db.mv_store.clone(), pager.clone(), mode)
                .run_ignore_rows()?;
        }
        Ok(())
    }

    #[instrument(skip_all, level = Level::INFO)]
    pub fn query(self: &Arc<Connection>, sql: impl AsRef<str>) -> Result<Option<Statement>> {
        if self.closed.get() {
            return Err(LimboError::InternalError("Connection closed".to_string()));
        }
        let sql = sql.as_ref();
        self.maybe_update_schema()?;
        tracing::trace!("Querying: {}", sql);
        let mut parser = Parser::new(sql.as_bytes());
        let cmd = parser.next_cmd()?;
        let byte_offset_end = parser.offset();
        let input = str::from_utf8(&sql.as_bytes()[..byte_offset_end])
            .unwrap()
            .trim();
        match cmd {
            Some(cmd) => self.run_cmd(cmd, input),
            None => Ok(None),
        }
    }

    #[instrument(skip_all, level = Level::INFO)]
    pub(crate) fn run_cmd(
        self: &Arc<Connection>,
        cmd: Cmd,
        input: &str,
    ) -> Result<Option<Statement>> {
        if self.closed.get() {
            return Err(LimboError::InternalError("Connection closed".to_string()));
        }
        let syms = self.syms.borrow();
        let pager = self.pager.borrow().clone();
        let mode = QueryMode::new(&cmd);
        match cmd {
            Cmd::Stmt(ref stmt) | Cmd::Explain(ref stmt) => {
                let program = translate::translate(
                    self.schema.borrow().deref(),
                    stmt.clone(),
                    pager.clone(),
                    self.clone(),
                    &syms,
                    mode,
                    input,
                )?;
                let stmt = Statement::new(program, self._db.mv_store.clone(), pager, mode);
                Ok(Some(stmt))
            }
            Cmd::ExplainQueryPlan(stmt) => {
                let mut table_ref_counter = TableRefIdCounter::new();

                // TODO: we need OP_Explain
                match stmt {
                    ast::Stmt::Select(select) => {
                        let mut plan = prepare_select_plan(
                            self.schema.borrow().deref(),
                            select,
                            &syms,
                            &[],
                            &mut table_ref_counter,
                            translate::plan::QueryDestination::ResultRows,
                            &self.clone(),
                        )?;
                        optimize_plan(&mut plan, self.schema.borrow().deref())?;
                        let _ = std::io::stdout().write_all(plan.to_string().as_bytes());
                    }
                    _ => todo!(),
                }
                Ok(None)
            }
        }
    }

    pub fn query_runner<'a>(self: &'a Arc<Connection>, sql: &'a [u8]) -> QueryRunner<'a> {
        QueryRunner::new(self, sql)
    }

    /// Execute will run a query from start to finish taking ownership of I/O because it will run pending I/Os if it didn't finish.
    /// TODO: make this api async
    #[instrument(skip_all, level = Level::INFO)]
    pub fn execute(self: &Arc<Connection>, sql: impl AsRef<str>) -> Result<()> {
        if self.closed.get() {
            return Err(LimboError::InternalError("Connection closed".to_string()));
        }
        let sql = sql.as_ref();
        self.maybe_update_schema()?;
        let mut parser = Parser::new(sql.as_bytes());
        while let Some(cmd) = parser.next_cmd()? {
            let syms = self.syms.borrow();
            let pager = self.pager.borrow().clone();
            let byte_offset_end = parser.offset();
            let input = str::from_utf8(&sql.as_bytes()[..byte_offset_end])
                .unwrap()
                .trim();
<<<<<<< HEAD
            self.maybe_update_schema()?;
            let mode = QueryMode::new(&cmd);
            let (Cmd::Stmt(stmt) | Cmd::Explain(stmt) | Cmd::ExplainQueryPlan(stmt)) = cmd;
            let program = translate::translate(
                self.schema.borrow().deref(),
                stmt,
                pager.clone(),
                self.clone(),
                &syms,
                mode,
                input,
            )?;
            Statement::new(program, self._db.mv_store.clone(), pager.clone(), mode)
                .run_ignore_rows()?;
=======
            match cmd {
                Cmd::Explain(stmt) => {
                    let program = translate::translate(
                        self.schema.borrow().deref(),
                        stmt,
                        pager,
                        self.clone(),
                        &syms,
                        QueryMode::Explain,
                        input,
                    )?;
                    let _ = std::io::stdout().write_all(program.explain().as_bytes());
                }
                Cmd::ExplainQueryPlan(_stmt) => todo!(),
                Cmd::Stmt(stmt) => {
                    let program = translate::translate(
                        self.schema.borrow().deref(),
                        stmt,
                        pager.clone(),
                        self.clone(),
                        &syms,
                        QueryMode::Normal,
                        input,
                    )?;

                    Statement::new(program, self._db.mv_store.clone(), pager.clone())
                        .run_ignore_rows()?;
                }
            }
>>>>>>> bb74b2ea
        }
        Ok(())
    }

    #[cfg(feature = "fs")]
    pub fn from_uri(
        uri: &str,
        use_indexes: bool,
        mvcc: bool,
        views: bool,
        strict: bool,
    ) -> Result<(Arc<dyn IO>, Arc<Connection>)> {
        use crate::util::MEMORY_PATH;
        let opts = OpenOptions::parse(uri)?;
        let flags = opts.get_flags()?;
        if opts.path == MEMORY_PATH || matches!(opts.mode, OpenMode::Memory) {
            let io = Arc::new(MemoryIO::new());
            let db = Database::open_file_with_flags(
                io.clone(),
                MEMORY_PATH,
                flags,
                DatabaseOpts::new()
                    .with_mvcc(mvcc)
                    .with_indexes(use_indexes)
                    .with_views(views)
                    .with_strict(strict),
            )?;
            let conn = db.connect()?;
            return Ok((io, conn));
        }
        let (io, db) = Database::open_new(
            &opts.path,
            opts.vfs.as_ref(),
            flags,
            DatabaseOpts::new()
                .with_mvcc(mvcc)
                .with_indexes(use_indexes)
                .with_views(views)
                .with_strict(strict),
        )?;
        if let Some(modeof) = opts.modeof {
            let perms = std::fs::metadata(modeof)?;
            std::fs::set_permissions(&opts.path, perms.permissions())?;
        }
        let conn = db.connect()?;
        if let Some(cipher) = opts.cipher {
            let _ = conn.pragma_update("cipher", format!("'{cipher}'"));
        }
        if let Some(hexkey) = opts.hexkey {
            let _ = conn.pragma_update("hexkey", format!("'{hexkey}'"));
        }
        Ok((io, conn))
    }

    #[cfg(feature = "fs")]
    fn from_uri_attached(
        uri: &str,
        db_opts: DatabaseOpts,
        io: Arc<dyn IO>,
    ) -> Result<Arc<Database>> {
        let mut opts = OpenOptions::parse(uri)?;
        // FIXME: for now, only support read only attach
        opts.mode = OpenMode::ReadOnly;
        let flags = opts.get_flags()?;
        let io = opts.vfs.map(Database::io_for_vfs).unwrap_or(Ok(io))?;
        let db = Database::open_file_with_flags(io.clone(), &opts.path, flags, db_opts)?;
        if let Some(modeof) = opts.modeof {
            let perms = std::fs::metadata(modeof)?;
            std::fs::set_permissions(&opts.path, perms.permissions())?;
        }
        Ok(db)
    }

    pub fn maybe_update_schema(&self) -> Result<()> {
        let current_schema_version = self.schema.borrow().schema_version;
        let schema = self
            ._db
            .schema
            .lock()
            .map_err(|_| LimboError::SchemaLocked)?;
        if matches!(self.transaction_state.get(), TransactionState::None)
            && current_schema_version != schema.schema_version
        {
            self.schema.replace(schema.clone());
        }

        Ok(())
    }

    /// Read schema version at current transaction
    #[cfg(all(feature = "fs", feature = "conn_raw_api"))]
    pub fn read_schema_version(&self) -> Result<u32> {
        let pager = self.pager.borrow();
        pager
            .io
            .block(|| pager.with_header(|header| header.schema_cookie))
            .map(|version| version.get())
    }

    /// Update schema version to the new value within opened write transaction
    ///
    /// New version of the schema must be strictly greater than previous one - otherwise method will panic
    /// Write transaction must be opened in advance - otherwise method will panic
    #[cfg(all(feature = "fs", feature = "conn_raw_api"))]
    pub fn write_schema_version(self: &Arc<Connection>, version: u32) -> Result<()> {
        let TransactionState::Write { .. } = self.transaction_state.get() else {
            return Err(LimboError::InternalError(
                "write_schema_version must be called from within Write transaction".to_string(),
            ));
        };
        let pager = self.pager.borrow();
        pager.io.block(|| {
            pager.with_header_mut(|header| {
                turso_assert!(
                    header.schema_cookie.get() < version,
                    "cookie can't go back in time"
                );
                self.transaction_state.replace(TransactionState::Write {
                    schema_did_change: true,
                });
                self.with_schema_mut(|schema| schema.schema_version = version);
                header.schema_cookie = version.into();
            })
        })?;
        self.reparse_schema()?;
        Ok(())
    }

    /// Try to read page with given ID with fixed WAL watermark position
    /// This method return false if page is not found (so, this is probably new page created after watermark position which wasn't checkpointed to the DB file yet)
    #[cfg(all(feature = "fs", feature = "conn_raw_api"))]
    pub fn try_wal_watermark_read_page(
        &self,
        page_idx: u32,
        page: &mut [u8],
        frame_watermark: Option<u64>,
    ) -> Result<bool> {
        let pager = self.pager.borrow();
        let (page_ref, c) = match pager.read_page_no_cache(page_idx as usize, frame_watermark, true)
        {
            Ok(result) => result,
            // on windows, zero read will trigger UnexpectedEof
            #[cfg(target_os = "windows")]
            Err(LimboError::CompletionError(CompletionError::IOError(
                std::io::ErrorKind::UnexpectedEof,
            ))) => return Ok(false),
            Err(err) => return Err(err),
        };

        pager.io.wait_for_completion(c)?;

        let content = page_ref.get_contents();
        // empty read - attempt to read absent page
        if content.buffer.is_empty() {
            return Ok(false);
        }
        page.copy_from_slice(content.as_ptr());
        Ok(true)
    }

    /// Return unique set of page numbers changes after WAL watermark position in the current WAL session
    /// (so, if concurrent connection wrote something to the WAL - this method will not see this change)
    #[cfg(all(feature = "fs", feature = "conn_raw_api"))]
    pub fn wal_changed_pages_after(&self, frame_watermark: u64) -> Result<Vec<u32>> {
        self.pager.borrow().wal_changed_pages_after(frame_watermark)
    }

    #[cfg(all(feature = "fs", feature = "conn_raw_api"))]
    pub fn wal_state(&self) -> Result<WalState> {
        self.pager.borrow().wal_state()
    }

    #[cfg(all(feature = "fs", feature = "conn_raw_api"))]
    pub fn wal_get_frame(&self, frame_no: u64, frame: &mut [u8]) -> Result<WalFrameInfo> {
        use crate::storage::sqlite3_ondisk::parse_wal_frame_header;

        let c = self.pager.borrow().wal_get_frame(frame_no, frame)?;
        self._db.io.wait_for_completion(c)?;
        let (header, _) = parse_wal_frame_header(frame);
        Ok(WalFrameInfo {
            page_no: header.page_number,
            db_size: header.db_size,
        })
    }

    /// Insert `frame` (header included) at the position `frame_no` in the WAL
    /// If WAL already has frame at that position - turso-db will compare content of the page and either report conflict or return OK
    /// If attempt to write frame at the position `frame_no` will create gap in the WAL - method will return error
    #[cfg(all(feature = "fs", feature = "conn_raw_api"))]
    pub fn wal_insert_frame(&self, frame_no: u64, frame: &[u8]) -> Result<WalFrameInfo> {
        self.pager.borrow().wal_insert_frame(frame_no, frame)
    }

    /// Start WAL session by initiating read+write transaction for this connection
    #[cfg(all(feature = "fs", feature = "conn_raw_api"))]
    pub fn wal_insert_begin(&self) -> Result<()> {
        let pager = self.pager.borrow();
        match pager.begin_read_tx()? {
            result::LimboResult::Busy => return Err(LimboError::Busy),
            result::LimboResult::Ok => {}
        }
        match pager.io.block(|| pager.begin_write_tx()).inspect_err(|_| {
            pager.end_read_tx().expect("read txn must be closed");
        })? {
            result::LimboResult::Busy => {
                pager.end_read_tx().expect("read txn must be closed");
                return Err(LimboError::Busy);
            }
            result::LimboResult::Ok => {}
        }

        // start write transaction and disable auto-commit mode as SQL can be executed within WAL session (at caller own risk)
        self.transaction_state.replace(TransactionState::Write {
            schema_did_change: false,
        });
        self.auto_commit.replace(false);

        Ok(())
    }

    /// Finish WAL session by ending read+write transaction taken in the [Self::wal_insert_begin] method
    /// All frames written after last commit frame (db_size > 0) within the session will be rolled back
    #[cfg(all(feature = "fs", feature = "conn_raw_api"))]
    pub fn wal_insert_end(self: &Arc<Connection>, force_commit: bool) -> Result<()> {
        {
            let pager = self.pager.borrow();

            let Some(wal) = pager.wal.as_ref() else {
                return Err(LimboError::InternalError(
                    "wal_insert_end called without a wal".to_string(),
                ));
            };

            let commit_err = if force_commit {
                pager
                    .io
                    .block(|| pager.commit_dirty_pages(true, self.get_sync_mode()))
                    .err()
            } else {
                None
            };

            self.auto_commit.replace(true);
            self.transaction_state.replace(TransactionState::None);
            {
                let wal = wal.borrow_mut();
                wal.end_write_tx();
                wal.end_read_tx();
            }

            let rollback_err = if !force_commit {
                // remove all non-commited changes in case if WAL session left some suffix without commit frame
                pager.rollback(false, self, true).err()
            } else {
                None
            };
            if let Some(err) = commit_err.or(rollback_err) {
                return Err(err);
            }
        }

        // let's re-parse schema from scratch if schema cookie changed compared to the our in-memory view of schema
        self.maybe_reparse_schema()?;
        Ok(())
    }

    /// Flush dirty pages to disk.
    pub fn cacheflush(&self) -> Result<Vec<Completion>> {
        if self.closed.get() {
            return Err(LimboError::InternalError("Connection closed".to_string()));
        }
        self.pager.borrow().cacheflush()
    }

    pub fn clear_page_cache(&self) -> Result<()> {
        self.pager.borrow().clear_page_cache();
        Ok(())
    }

    pub fn checkpoint(&self, mode: CheckpointMode) -> Result<CheckpointResult> {
        if self.closed.get() {
            return Err(LimboError::InternalError("Connection closed".to_string()));
        }
        self.pager.borrow().wal_checkpoint(mode)
    }

    /// Close a connection and checkpoint.
    pub fn close(&self) -> Result<()> {
        if self.closed.get() {
            return Ok(());
        }
        self.closed.set(true);

        match self.transaction_state.get() {
            TransactionState::None => {
                // No active transaction
            }
            _ => {
                let pager = self.pager.borrow();
                pager.io.block(|| {
                    pager.end_tx(
                        true, // rollback = true for close
                        self,
                    )
                })?;
                self.transaction_state.set(TransactionState::None);
            }
        }

        if self
            ._db
            .n_connections
            .fetch_sub(1, std::sync::atomic::Ordering::Relaxed)
            .eq(&1)
        {
            self.pager
                .borrow()
                .checkpoint_shutdown(self.wal_auto_checkpoint_disabled.get())?;
        };
        Ok(())
    }

    pub fn wal_auto_checkpoint_disable(&self) {
        self.wal_auto_checkpoint_disabled.set(true);
    }

    pub fn last_insert_rowid(&self) -> i64 {
        self.last_insert_rowid.get()
    }

    fn update_last_rowid(&self, rowid: i64) {
        self.last_insert_rowid.set(rowid);
    }

    pub fn set_changes(&self, nchange: i64) {
        self.last_change.set(nchange);
        let prev_total_changes = self.total_changes.get();
        self.total_changes.set(prev_total_changes + nchange);
    }

    pub fn changes(&self) -> i64 {
        self.last_change.get()
    }

    pub fn total_changes(&self) -> i64 {
        self.total_changes.get()
    }

    pub fn get_cache_size(&self) -> i32 {
        self.cache_size.get()
    }
    pub fn set_cache_size(&self, size: i32) {
        self.cache_size.set(size);
    }

    pub fn get_capture_data_changes(&self) -> std::cell::Ref<'_, CaptureDataChangesMode> {
        self.capture_data_changes.borrow()
    }
    pub fn set_capture_data_changes(&self, opts: CaptureDataChangesMode) {
        self.capture_data_changes.replace(opts);
    }
    pub fn get_page_size(&self) -> PageSize {
        self.page_size.get()
    }

    pub fn get_database_canonical_path(&self) -> String {
        if self._db.path == ":memory:" {
            // For in-memory databases, SQLite shows empty string
            String::new()
        } else {
            // For file databases, try show the full absolute path if that doesn't fail
            match std::fs::canonicalize(&self._db.path) {
                Ok(abs_path) => abs_path.to_string_lossy().to_string(),
                Err(_) => self._db.path.to_string(),
            }
        }
    }

    /// Check if a specific attached database is read only or not, by its index
    pub fn is_readonly(&self, index: usize) -> bool {
        if index == 0 {
            self._db.is_readonly()
        } else {
            let db = self
                .attached_databases
                .borrow()
                .get_database_by_index(index);
            db.expect("Should never have called this without being sure the database exists")
                .is_readonly()
        }
    }

    /// Reset the page size for the current connection.
    ///
    /// Specifying a new page size does not change the page size immediately.
    /// Instead, the new page size is remembered and is used to set the page size when the database
    /// is first created, if it does not already exist when the page_size pragma is issued,
    /// or at the next VACUUM command that is run on the same database connection while not in WAL mode.
    pub fn reset_page_size(&self, size: u32) -> Result<()> {
        let Some(size) = PageSize::new(size) else {
            return Ok(());
        };

        self.page_size.set(size);
        if self._db.db_state.get() != DbState::Uninitialized {
            return Ok(());
        }

        {
            let mut shared_wal = self._db.shared_wal.write();
            shared_wal.enabled.store(false, Ordering::Relaxed);
            shared_wal.file = None;
        }
        self.pager.borrow_mut().clear_page_cache();
        let pager = self._db.init_pager(Some(size.get() as usize))?;
        self.pager.replace(Rc::new(pager));
        self.pager.borrow().set_initial_page_size(size);

        Ok(())
    }

    #[cfg(feature = "fs")]
    pub fn open_new(&self, path: &str, vfs: &str) -> Result<(Arc<dyn IO>, Arc<Database>)> {
        Database::open_with_vfs(&self._db, path, vfs)
    }

    pub fn list_vfs(&self) -> Vec<String> {
        #[allow(unused_mut)]
        let mut all_vfs = vec![String::from("memory")];
        #[cfg(feature = "fs")]
        {
            #[cfg(target_family = "unix")]
            {
                all_vfs.push("syscall".to_string());
            }
            #[cfg(all(target_os = "linux", feature = "io_uring"))]
            {
                all_vfs.push("io_uring".to_string());
            }
            all_vfs.extend(crate::ext::list_vfs_modules());
        }
        all_vfs
    }

    pub fn get_auto_commit(&self) -> bool {
        self.auto_commit.get()
    }

    pub fn parse_schema_rows(self: &Arc<Connection>) -> Result<()> {
        if self.closed.get() {
            return Err(LimboError::InternalError("Connection closed".to_string()));
        }
        let rows = self
            .query("SELECT * FROM sqlite_schema")?
            .expect("query must be parsed to statement");
        let syms = self.syms.borrow();
        self.with_schema_mut(|schema| {
            let existing_views = schema.incremental_views.clone();
            if let Err(LimboError::ExtensionError(e)) =
                parse_schema_rows(rows, schema, &syms, None, existing_views)
            {
                // this means that a vtab exists and we no longer have the module loaded. we print
                // a warning to the user to load the module
                eprintln!("Warning: {e}");
            }
        });
        Ok(())
    }

    // Clearly there is something to improve here, Vec<Vec<Value>> isn't a couple of tea
    /// Query the current rows/values of `pragma_name`.
    pub fn pragma_query(self: &Arc<Connection>, pragma_name: &str) -> Result<Vec<Vec<Value>>> {
        if self.closed.get() {
            return Err(LimboError::InternalError("Connection closed".to_string()));
        }
        let pragma = format!("PRAGMA {pragma_name}");
        let mut stmt = self.prepare(pragma)?;
        stmt.run_collect_rows()
    }

    /// Set a new value to `pragma_name`.
    ///
    /// Some pragmas will return the updated value which cannot be retrieved
    /// with this method.
    pub fn pragma_update<V: Display>(
        self: &Arc<Connection>,
        pragma_name: &str,
        pragma_value: V,
    ) -> Result<Vec<Vec<Value>>> {
        if self.closed.get() {
            return Err(LimboError::InternalError("Connection closed".to_string()));
        }
        let pragma = format!("PRAGMA {pragma_name} = {pragma_value}");
        let mut stmt = self.prepare(pragma)?;
        stmt.run_collect_rows()
    }

    pub fn experimental_views_enabled(&self) -> bool {
        self._db.experimental_views_enabled()
    }

    pub fn experimental_strict_enabled(&self) -> bool {
        self._db.experimental_strict_enabled()
    }

    /// Query the current value(s) of `pragma_name` associated to
    /// `pragma_value`.
    ///
    /// This method can be used with query-only pragmas which need an argument
    /// (e.g. `table_info('one_tbl')`) or pragmas which returns value(s)
    /// (e.g. `integrity_check`).
    pub fn pragma<V: Display>(
        self: &Arc<Connection>,
        pragma_name: &str,
        pragma_value: V,
    ) -> Result<Vec<Vec<Value>>> {
        if self.closed.get() {
            return Err(LimboError::InternalError("Connection closed".to_string()));
        }
        let pragma = format!("PRAGMA {pragma_name}({pragma_value})");
        let mut stmt = self.prepare(pragma)?;
        let mut results = Vec::new();
        loop {
            match stmt.step()? {
                vdbe::StepResult::Row => {
                    let row: Vec<Value> = stmt.row().unwrap().get_values().cloned().collect();
                    results.push(row);
                }
                vdbe::StepResult::Interrupt | vdbe::StepResult::Busy => {
                    return Err(LimboError::Busy);
                }
                _ => break,
            }
        }

        Ok(results)
    }

    #[inline]
    pub fn with_schema_mut<T>(&self, f: impl FnOnce(&mut Schema) -> T) -> T {
        let mut schema_ref = self.schema.borrow_mut();
        let schema = Arc::make_mut(&mut *schema_ref);
        f(schema)
    }

    pub fn is_db_initialized(&self) -> bool {
        self._db.db_state.is_initialized()
    }

    fn get_pager_from_database_index(&self, index: &usize) -> Rc<Pager> {
        if *index < 2 {
            self.pager.borrow().clone()
        } else {
            self.attached_databases.borrow().get_pager_by_index(index)
        }
    }

    #[cfg(feature = "fs")]
    fn is_attached(&self, alias: &str) -> bool {
        self.attached_databases
            .borrow()
            .name_to_index
            .contains_key(alias)
    }

    /// Attach a database file with the given alias name
    #[cfg(not(feature = "fs"))]
    pub(crate) fn attach_database(&self, _path: &str, _alias: &str) -> Result<()> {
        return Err(LimboError::InvalidArgument(format!(
            "attach not available in this build (no-fs)"
        )));
    }

    /// Attach a database file with the given alias name
    #[cfg(feature = "fs")]
    pub(crate) fn attach_database(&self, path: &str, alias: &str) -> Result<()> {
        if self.closed.get() {
            return Err(LimboError::InternalError("Connection closed".to_string()));
        }

        if self.is_attached(alias) {
            return Err(LimboError::InvalidArgument(format!(
                "database {alias} is already in use"
            )));
        }

        // Check for reserved database names
        if alias.eq_ignore_ascii_case("main") || alias.eq_ignore_ascii_case("temp") {
            return Err(LimboError::InvalidArgument(format!(
                "reserved name {alias} is already in use"
            )));
        }

        let use_indexes = self
            ._db
            .schema
            .lock()
            .map_err(|_| LimboError::SchemaLocked)?
            .indexes_enabled();
        let use_mvcc = self._db.mv_store.is_some();
        let use_views = self._db.experimental_views_enabled();
        let use_strict = self._db.experimental_strict_enabled();

        let db_opts = DatabaseOpts::new()
            .with_mvcc(use_mvcc)
            .with_indexes(use_indexes)
            .with_views(use_views)
            .with_strict(use_strict);
        let db = Self::from_uri_attached(path, db_opts, self._db.io.clone())?;
        let pager = Rc::new(db.init_pager(None)?);

        self.attached_databases
            .borrow_mut()
            .insert(alias, (db, pager));

        Ok(())
    }

    // Detach a database by alias name
    fn detach_database(&self, alias: &str) -> Result<()> {
        if self.closed.get() {
            return Err(LimboError::InternalError("Connection closed".to_string()));
        }

        if alias == "main" || alias == "temp" {
            return Err(LimboError::InvalidArgument(format!(
                "cannot detach database: {alias}"
            )));
        }

        // Remove from attached databases
        let mut attached_dbs = self.attached_databases.borrow_mut();
        if attached_dbs.remove(alias).is_none() {
            return Err(LimboError::InvalidArgument(format!(
                "no such database: {alias}"
            )));
        }

        Ok(())
    }

    // Get an attached database by alias name
    fn get_attached_database(&self, alias: &str) -> Option<(usize, Arc<Database>)> {
        self.attached_databases.borrow().get_database_by_name(alias)
    }

    /// List all attached database aliases
    pub fn list_attached_databases(&self) -> Vec<String> {
        self.attached_databases
            .borrow()
            .name_to_index
            .keys()
            .cloned()
            .collect()
    }

    /// Resolve database ID from a qualified name
    pub(crate) fn resolve_database_id(&self, qualified_name: &ast::QualifiedName) -> Result<usize> {
        use crate::util::normalize_ident;

        // Check if this is a qualified name (database.table) or unqualified
        if let Some(db_name) = &qualified_name.db_name {
            let db_name_normalized = normalize_ident(db_name.as_str());
            let name_bytes = db_name_normalized.as_bytes();
            match_ignore_ascii_case!(match name_bytes {
                b"main" => Ok(0),
                b"temp" => Ok(1),
                _ => {
                    // Look up attached database
                    if let Some((idx, _attached_db)) =
                        self.get_attached_database(&db_name_normalized)
                    {
                        Ok(idx)
                    } else {
                        Err(LimboError::InvalidArgument(format!(
                            "no such database: {db_name_normalized}"
                        )))
                    }
                }
            })
        } else {
            // Unqualified table name - use main database
            Ok(0)
        }
    }

    /// Access schema for a database using a closure pattern to avoid cloning
    pub(crate) fn with_schema<T>(&self, database_id: usize, f: impl FnOnce(&Schema) -> T) -> T {
        if database_id == 0 {
            // Main database - use connection's schema which should be kept in sync
            let schema = self.schema.borrow();
            f(&schema)
        } else if database_id == 1 {
            // Temp database - uses same schema as main for now, but this will change later.
            let schema = self.schema.borrow();
            f(&schema)
        } else {
            // Attached database - check cache first, then load from database
            let mut schemas = self.database_schemas.borrow_mut();

            if let Some(cached_schema) = schemas.get(&database_id) {
                return f(cached_schema);
            }

            // Schema not cached, load it lazily from the attached database
            let attached_dbs = self.attached_databases.borrow();
            let (db, _pager) = attached_dbs
                .index_to_data
                .get(&database_id)
                .expect("Database ID should be valid after resolve_database_id");

            let schema = db
                .schema
                .lock()
                .expect("Schema lock should not fail")
                .clone();

            // Cache the schema for future use
            schemas.insert(database_id, schema.clone());

            f(&schema)
        }
    }

    // Get the canonical path for a database given its Database object
    fn get_canonical_path_for_database(db: &Database) -> String {
        if db.path == ":memory:" {
            // For in-memory databases, SQLite shows empty string
            String::new()
        } else {
            // For file databases, try to show the full absolute path if that doesn't fail
            match std::fs::canonicalize(&db.path) {
                Ok(abs_path) => abs_path.to_string_lossy().to_string(),
                Err(_) => db.path.to_string(),
            }
        }
    }

    /// List all databases (main + attached) with their sequence numbers, names, and file paths
    /// Returns a vector of tuples: (seq_number, name, file_path)
    pub fn list_all_databases(&self) -> Vec<(usize, String, String)> {
        let mut databases = Vec::new();

        // Add main database (always seq=0, name="main")
        let main_path = Self::get_canonical_path_for_database(&self._db);
        databases.push((0, "main".to_string(), main_path));

        // Add attached databases
        let attached_dbs = self.attached_databases.borrow();
        for (alias, &seq_number) in attached_dbs.name_to_index.iter() {
            let file_path = if let Some((db, _pager)) = attached_dbs.index_to_data.get(&seq_number)
            {
                Self::get_canonical_path_for_database(db)
            } else {
                String::new()
            };
            databases.push((seq_number, alias.clone(), file_path));
        }

        // Sort by sequence number to ensure consistent ordering
        databases.sort_by_key(|&(seq, _, _)| seq);
        databases
    }

    pub fn get_pager(&self) -> Rc<Pager> {
        self.pager.borrow().clone()
    }

    pub fn get_query_only(&self) -> bool {
        self.query_only.get()
    }

    pub fn set_query_only(&self, value: bool) {
        self.query_only.set(value);
    }

    pub fn get_sync_mode(&self) -> SyncMode {
        self.sync_mode.get()
    }

    pub fn set_sync_mode(&self, mode: SyncMode) {
        self.sync_mode.set(mode);
    }

    /// Creates a HashSet of modules that have been loaded
    pub fn get_syms_vtab_mods(&self) -> std::collections::HashSet<String> {
        self.syms.borrow().vtab_modules.keys().cloned().collect()
    }

    pub fn set_encryption_key(&self, key: EncryptionKey) -> Result<()> {
        tracing::trace!("setting encryption key for connection");
        *self.encryption_key.borrow_mut() = Some(key.clone());
        self.set_encryption_context()
    }

    pub fn set_encryption_cipher(&self, cipher_mode: CipherMode) -> Result<()> {
        tracing::trace!("setting encryption cipher for connection");
        self.encryption_cipher_mode.replace(Some(cipher_mode));
        self.set_encryption_context()
    }

    pub fn get_encryption_cipher_mode(&self) -> Option<CipherMode> {
        self.encryption_cipher_mode.get()
    }

    // if both key and cipher are set, set encryption context on pager
    fn set_encryption_context(&self) -> Result<()> {
        let key_ref = self.encryption_key.borrow();
        let Some(key) = key_ref.as_ref() else {
            return Ok(());
        };
        let Some(cipher_mode) = self.encryption_cipher_mode.get() else {
            return Ok(());
        };
        tracing::trace!("setting encryption ctx for connection");
        let pager = self.pager.borrow();
        if pager.is_encryption_ctx_set() {
            return Err(LimboError::InvalidArgument(
                "cannot reset encryption attributes if already set in the session".to_string(),
            ));
        }
        pager.set_encryption_context(cipher_mode, key)
    }
}

pub struct Statement {
    program: vdbe::Program,
    state: vdbe::ProgramState,
    mv_store: Option<Arc<MvStore>>,
    pager: Rc<Pager>,
    /// Whether the statement accesses the database.
    /// Used to determine whether we need to check for schema changes when
    /// starting a transaction.
    accesses_db: bool,

    /// indicates if the statement is a NORMAL/EXPLAIN/EXPLAIN QUERY PLAN
    query_mode: QueryMode,
}

impl Statement {
    pub fn new(
        program: vdbe::Program,
        mv_store: Option<Arc<MvStore>>,
        pager: Rc<Pager>,
        query_mode: QueryMode,
    ) -> Self {
        let accesses_db = program.accesses_db;
        let state = vdbe::ProgramState::new(
            match query_mode {
                QueryMode::Normal => program.max_registers,
                QueryMode::Explain => EXPLAIN_COLUMNS.len(),
                QueryMode::ExplainQueryPlan => EXPLAIN_QUERY_PLAN_COLUMNS.len(),
            },
            program.cursor_ref.len(),
        );
        Self {
            program,
            state,
            mv_store,
            pager,
            accesses_db,
            query_mode,
        }
    }
    pub fn get_query_mode(&self) -> QueryMode {
        return self.query_mode;
    }

    pub fn n_change(&self) -> i64 {
        self.program.n_change.get()
    }

    pub fn set_mv_tx_id(&mut self, mv_tx_id: Option<u64>) {
        self.program.connection.mv_tx_id.set(mv_tx_id);
    }

    pub fn interrupt(&mut self) {
        self.state.interrupt();
    }

    pub fn step(&mut self) -> Result<StepResult> {
        let res = if !self.accesses_db {
            self.program.step(
                &mut self.state,
                self.mv_store.clone(),
                self.pager.clone(),
                self.query_mode,
            )
        } else {
            const MAX_SCHEMA_RETRY: usize = 50;
            let mut res = self.program.step(
                &mut self.state,
                self.mv_store.clone(),
                self.pager.clone(),
                self.query_mode,
            );
            for attempt in 0..MAX_SCHEMA_RETRY {
                // Only reprepare if we still need to update schema
                if !matches!(res, Err(LimboError::SchemaUpdated)) {
                    break;
                }
                tracing::debug!("reprepare: attempt={}", attempt);
                self.reprepare()?;
                res = self.program.step(
                    &mut self.state,
                    self.mv_store.clone(),
                    self.pager.clone(),
                    self.query_mode,
                );
            }
            res
        };

        // Aggregate metrics when statement completes
        if matches!(res, Ok(StepResult::Done)) {
            let mut conn_metrics = self.program.connection.metrics.borrow_mut();
            conn_metrics.record_statement(self.state.metrics.clone());
        }

        res
    }

    pub(crate) fn run_ignore_rows(&mut self) -> Result<()> {
        loop {
            match self.step()? {
                vdbe::StepResult::Done => return Ok(()),
                vdbe::StepResult::IO => self.run_once()?,
                vdbe::StepResult::Row => continue,
                vdbe::StepResult::Interrupt | vdbe::StepResult::Busy => {
                    return Err(LimboError::Busy)
                }
            }
        }
    }

    pub(crate) fn run_collect_rows(&mut self) -> Result<Vec<Vec<Value>>> {
        let mut values = Vec::new();
        loop {
            match self.step()? {
                vdbe::StepResult::Done => return Ok(values),
                vdbe::StepResult::IO => self.run_once()?,
                vdbe::StepResult::Row => {
                    values.push(self.row().unwrap().get_values().cloned().collect());
                    continue;
                }
                vdbe::StepResult::Interrupt | vdbe::StepResult::Busy => {
                    return Err(LimboError::Busy)
                }
            }
        }
    }

    #[instrument(skip_all, level = Level::DEBUG)]
    fn reprepare(&mut self) -> Result<()> {
        tracing::trace!("repreparing statement");
        let conn = self.program.connection.clone();
        *conn.schema.borrow_mut() = conn._db.clone_schema()?;
        self.program = {
            let mut parser = Parser::new(self.program.sql.as_bytes());
            let cmd = parser.next_cmd()?;
            let cmd = cmd.expect("Same SQL string should be able to be parsed");

            let syms = conn.syms.borrow();
            let mode = self.query_mode;
            debug_assert_eq!(QueryMode::new(&cmd), mode,);
            let (Cmd::Stmt(stmt) | Cmd::Explain(stmt) | Cmd::ExplainQueryPlan(stmt)) = cmd;
            translate::translate(
                conn.schema.borrow().deref(),
                stmt,
                self.pager.clone(),
                conn.clone(),
                &syms,
                mode,
                &self.program.sql,
            )?
        };
        // Save parameters before they are reset
        let parameters = std::mem::take(&mut self.state.parameters);
        self.reset();
        // Load the parameters back into the state
        self.state.parameters = parameters;
        Ok(())
    }

    pub fn run_once(&self) -> Result<()> {
        let res = self.pager.io.step();
        if self.program.connection.is_nested_stmt.get() {
            return res;
        }
        if res.is_err() {
            if let Some(io) = &self.state.io_completions {
                io.abort();
            }
            let state = self.program.connection.transaction_state.get();
            if let TransactionState::Write { .. } = state {
                let end_tx_res = self.pager.end_tx(true, &self.program.connection)?;
                self.program
                    .connection
                    .transaction_state
                    .set(TransactionState::None);
                assert!(
                    matches!(end_tx_res, IOResult::Done(_)),
                    "end_tx should not return IO as it should just end txn without flushing anything. Got {end_tx_res:?}"
                );
            }
        }
        res
    }

    pub fn num_columns(&self) -> usize {
        match self.query_mode {
            QueryMode::Normal => self.program.result_columns.len(),
            QueryMode::Explain => EXPLAIN_COLUMNS.len(),
            QueryMode::ExplainQueryPlan => EXPLAIN_QUERY_PLAN_COLUMNS.len(),
        }
    }

    pub fn get_column_name(&self, idx: usize) -> Cow<str> {
        match self.query_mode {
            QueryMode::Normal => {
                let column = &self.program.result_columns.get(idx).expect("No column");
                match column.name(&self.program.table_references) {
                    Some(name) => Cow::Borrowed(name),
                    None => Cow::Owned(column.expr.to_string()),
                }
            }
            QueryMode::Explain => Cow::Borrowed(EXPLAIN_COLUMNS[idx]),
            QueryMode::ExplainQueryPlan => Cow::Borrowed(EXPLAIN_QUERY_PLAN_COLUMNS[idx]),
        }
    }

    pub fn get_column_type(&self, idx: usize) -> Option<String> {
        let column = &self.program.result_columns.get(idx).expect("No column");
        match &column.expr {
            turso_parser::ast::Expr::Column {
                table,
                column: column_idx,
                ..
            } => {
                let table_ref = self
                    .program
                    .table_references
                    .find_table_by_internal_id(*table)?;
                let table_column = table_ref.get_column_at(*column_idx)?;
                match &table_column.ty {
                    crate::schema::Type::Integer => Some("INTEGER".to_string()),
                    crate::schema::Type::Real => Some("REAL".to_string()),
                    crate::schema::Type::Text => Some("TEXT".to_string()),
                    crate::schema::Type::Blob => Some("BLOB".to_string()),
                    crate::schema::Type::Numeric => Some("NUMERIC".to_string()),
                    crate::schema::Type::Null => None,
                }
            }
            _ => None,
        }
    }

    pub fn parameters(&self) -> &parameters::Parameters {
        &self.program.parameters
    }

    pub fn parameters_count(&self) -> usize {
        self.program.parameters.count()
    }

    pub fn parameter_index(&self, name: &str) -> Option<NonZero<usize>> {
        self.program.parameters.index(name)
    }

    pub fn bind_at(&mut self, index: NonZero<usize>, value: Value) {
        self.state.bind_at(index, value);
    }

    pub fn clear_bindings(&mut self) {
        self.state.clear_bindings();
    }

    pub fn reset(&mut self) {
        self.state.reset();
    }

    pub fn row(&self) -> Option<&Row> {
        self.state.result_row.as_ref()
    }

    pub fn explain(&self) -> String {
        self.program.explain()
    }
}

pub type Row = vdbe::Row;

pub type StepResult = vdbe::StepResult;

#[derive(Default)]
pub struct SymbolTable {
    pub functions: HashMap<String, Arc<function::ExternalFunc>>,
    pub vtabs: HashMap<String, Arc<VirtualTable>>,
    pub vtab_modules: HashMap<String, Rc<crate::ext::VTabImpl>>,
}

impl std::fmt::Debug for SymbolTable {
    fn fmt(&self, f: &mut std::fmt::Formatter<'_>) -> std::fmt::Result {
        f.debug_struct("SymbolTable")
            .field("functions", &self.functions)
            .finish()
    }
}

fn is_shared_library(path: &std::path::Path) -> bool {
    path.extension()
        .is_some_and(|ext| ext == "so" || ext == "dylib" || ext == "dll")
}

pub fn resolve_ext_path(extpath: &str) -> Result<std::path::PathBuf> {
    let path = std::path::Path::new(extpath);
    if !path.exists() {
        if is_shared_library(path) {
            return Err(LimboError::ExtensionError(format!(
                "Extension file not found: {extpath}"
            )));
        };
        let maybe = path.with_extension(std::env::consts::DLL_EXTENSION);
        maybe
            .exists()
            .then_some(maybe)
            .ok_or(LimboError::ExtensionError(format!(
                "Extension file not found: {extpath}"
            )))
    } else {
        Ok(path.to_path_buf())
    }
}

impl SymbolTable {
    pub fn new() -> Self {
        Self {
            functions: HashMap::new(),
            vtabs: HashMap::new(),
            vtab_modules: HashMap::new(),
        }
    }
    pub fn resolve_function(
        &self,
        name: &str,
        _arg_count: usize,
    ) -> Option<Arc<function::ExternalFunc>> {
        self.functions.get(name).cloned()
    }

    pub fn extend(&mut self, other: &SymbolTable) {
        for (name, func) in &other.functions {
            self.functions.insert(name.clone(), func.clone());
        }
        for (name, vtab) in &other.vtabs {
            self.vtabs.insert(name.clone(), vtab.clone());
        }
        for (name, module) in &other.vtab_modules {
            self.vtab_modules.insert(name.clone(), module.clone());
        }
    }
}

pub struct QueryRunner<'a> {
    parser: Parser<'a>,
    conn: &'a Arc<Connection>,
    statements: &'a [u8],
    last_offset: usize,
}

impl<'a> QueryRunner<'a> {
    pub(crate) fn new(conn: &'a Arc<Connection>, statements: &'a [u8]) -> Self {
        Self {
            parser: Parser::new(statements),
            conn,
            statements,
            last_offset: 0,
        }
    }
}

impl Iterator for QueryRunner<'_> {
    type Item = Result<Option<Statement>>;

    fn next(&mut self) -> Option<Self::Item> {
        match self.parser.next_cmd() {
            Ok(Some(cmd)) => {
                let byte_offset_end = self.parser.offset();
                let input = str::from_utf8(&self.statements[self.last_offset..byte_offset_end])
                    .unwrap()
                    .trim();
                self.last_offset = byte_offset_end;
                Some(self.conn.run_cmd(cmd, input))
            }
            Ok(None) => None,
            Err(err) => Some(Result::Err(LimboError::from(err))),
        }
    }
}<|MERGE_RESOLUTION|>--- conflicted
+++ resolved
@@ -1228,8 +1228,6 @@
             let input = str::from_utf8(&sql.as_bytes()[..byte_offset_end])
                 .unwrap()
                 .trim();
-<<<<<<< HEAD
-            self.maybe_update_schema()?;
             let mode = QueryMode::new(&cmd);
             let (Cmd::Stmt(stmt) | Cmd::Explain(stmt) | Cmd::ExplainQueryPlan(stmt)) = cmd;
             let program = translate::translate(
@@ -1243,37 +1241,6 @@
             )?;
             Statement::new(program, self._db.mv_store.clone(), pager.clone(), mode)
                 .run_ignore_rows()?;
-=======
-            match cmd {
-                Cmd::Explain(stmt) => {
-                    let program = translate::translate(
-                        self.schema.borrow().deref(),
-                        stmt,
-                        pager,
-                        self.clone(),
-                        &syms,
-                        QueryMode::Explain,
-                        input,
-                    )?;
-                    let _ = std::io::stdout().write_all(program.explain().as_bytes());
-                }
-                Cmd::ExplainQueryPlan(_stmt) => todo!(),
-                Cmd::Stmt(stmt) => {
-                    let program = translate::translate(
-                        self.schema.borrow().deref(),
-                        stmt,
-                        pager.clone(),
-                        self.clone(),
-                        &syms,
-                        QueryMode::Normal,
-                        input,
-                    )?;
-
-                    Statement::new(program, self._db.mv_store.clone(), pager.clone())
-                        .run_ignore_rows()?;
-                }
-            }
->>>>>>> bb74b2ea
         }
         Ok(())
     }
