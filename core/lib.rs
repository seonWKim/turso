--- conflicted
+++ resolved
@@ -1740,14 +1740,14 @@
         self.pager.borrow().clone()
     }
 
-<<<<<<< HEAD
     pub fn get_query_only(&self) -> bool {
         self.query_only.get()
     }
 
     pub fn set_query_only(&self, value: bool) {
         self.query_only.set(value);
-=======
+    }
+
     #[cfg(feature = "fs")]
     /// Copy the current Database and write out to a new file.
     /// TODO: sqlite3 instead essentially does the equivalent of
@@ -1764,7 +1764,6 @@
             .borrow_mut()
             .wal_checkpoint(disabled, CheckpointMode::Truncate)?;
         self.pager.borrow_mut().db_file.copy_to(&*io, file)
->>>>>>> 850ee8fe
     }
 }
 
